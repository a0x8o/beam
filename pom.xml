<?xml version="1.0" encoding="UTF-8"?>
<!--
    Licensed to the Apache Software Foundation (ASF) under one or more
    contributor license agreements.  See the NOTICE file distributed with
    this work for additional information regarding copyright ownership.
    The ASF licenses this file to You under the Apache License, Version 2.0
    (the "License"); you may not use this file except in compliance with
    the License.  You may obtain a copy of the License at

       http://www.apache.org/licenses/LICENSE-2.0

    Unless required by applicable law or agreed to in writing, software
    distributed under the License is distributed on an "AS IS" BASIS,
    WITHOUT WARRANTIES OR CONDITIONS OF ANY KIND, either express or implied.
    See the License for the specific language governing permissions and
    limitations under the License.
-->
<project xmlns="http://maven.apache.org/POM/4.0.0" xmlns:xsi="http://www.w3.org/2001/XMLSchema-instance" xsi:schemaLocation="http://maven.apache.org/POM/4.0.0 http://maven.apache.org/xsd/maven-4.0.0.xsd">

  <modelVersion>4.0.0</modelVersion>

  <parent>
    <groupId>org.apache</groupId>
    <artifactId>apache</artifactId>
    <version>18</version>
  </parent>

  <groupId>org.apache.beam</groupId>
  <artifactId>beam-parent</artifactId>
  <name>Apache Beam :: Parent</name>
  <description>Apache Beam provides a simple, Java-based interface
  for processing virtually any size data. This artifact includes the parent POM
  for other Beam artifacts.</description>
  <url>http://beam.apache.org/</url>
  <inceptionYear>2016</inceptionYear>

  <version>2.2.0-SNAPSHOT</version>

  <licenses>
    <license>
      <name>Apache License, Version 2.0</name>
      <url>http://www.apache.org/licenses/LICENSE-2.0.txt</url>
      <distribution>repo</distribution>
    </license>
  </licenses>

  <scm>
    <connection>scm:git:https://git-wip-us.apache.org/repos/asf/beam.git</connection>
    <developerConnection>scm:git:https://git-wip-us.apache.org/repos/asf/beam.git</developerConnection>
    <url>https://git-wip-us.apache.org/repos/asf?p=beam.git;a=summary</url>
    <tag>HEAD</tag>
  </scm>

  <issueManagement>
    <system>jira</system>
    <url>https://issues.apache.org/jira/browse/BEAM</url>
  </issueManagement>

  <mailingLists>
    <mailingList>
      <name>Beam Dev</name>
      <subscribe>dev-subscribe@beam.apache.org</subscribe>
      <unsubscribe>dev-unsubscribe@beam.apache.org</unsubscribe>
      <post>dev@beam.apache.org</post>
      <archive>http://www.mail-archive.com/dev%beam.apache.org</archive>
    </mailingList>
    <mailingList>
      <name>Beam User</name>
      <subscribe>user-subscribe@beam.apache.org</subscribe>
      <unsubscribe>user-unsubscribe@beam.apache.org</unsubscribe>
      <post>user@beam.apache.org</post>
      <archive>http://www.mail-archive.com/user%beam.apache.org</archive>
    </mailingList>
    <mailingList>
      <name>Beam Commits</name>
      <subscribe>commits-subscribe@beam.apache.org</subscribe>
      <unsubscribe>commits-unsubscribe@beam.apache.org</unsubscribe>
      <post>commits@beam.apache.org</post>
      <archive>http://www.mail-archive.com/commits%beam.apache.org</archive>
    </mailingList>
  </mailingLists>

  <developers>
    <developer>
      <name>The Apache Beam Team</name>
      <email>dev@beam.apache.org</email>
      <url>http://beam.apache.org</url>
      <organization>Apache Software Foundation</organization>
      <organizationUrl>http://www.apache.org</organizationUrl>
    </developer>
  </developers>

  <properties>
    <project.build.sourceEncoding>UTF-8</project.build.sourceEncoding>
    <beam.javadoc_opts />

    <!-- Disable integration tests by default -->
    <skipITs>true</skipITs>

    <!-- Do not add additional surefire arguments by default -->
    <beamSurefireArgline />

    <!-- If updating dependencies, please update any relevant javadoc offlineLinks -->
    <apache.commons.compress.version>1.14</apache.commons.compress.version>
    <apache.commons.lang.version>3.6</apache.commons.lang.version>
    <apache.commons.text.version>1.1</apache.commons.text.version>
    <apex.kryo.version>2.24.0</apex.kryo.version>
    <api-common.version>1.0.0-rc2</api-common.version>
    <avro.version>1.8.2</avro.version>
    <bigquery.version>v2-rev355-1.22.0</bigquery.version>
<<<<<<< HEAD
    <bigtable.version>1.0.0-pre3</bigtable.version>
=======
    <bigtable.version>0.9.7.1</bigtable.version>
>>>>>>> 24d6dd8e
    <cloudresourcemanager.version>v1-rev6-1.22.0</cloudresourcemanager.version>
    <pubsubgrpc.version>0.1.0</pubsubgrpc.version>
    <clouddebugger.version>v2-rev8-1.22.0</clouddebugger.version>
    <dataflow.version>v1b3-rev198-1.22.0</dataflow.version>
    <dataflow.proto.version>0.5.160222</dataflow.proto.version>
    <datastore.client.version>1.4.0</datastore.client.version>
    <datastore.proto.version>1.3.0</datastore.proto.version>
    <google-api-common.version>1.0.0-rc2</google-api-common.version>
    <google-auto-service.version>1.0-rc2</google-auto-service.version>
    <google-auto-value.version>1.4.1</google-auto-value.version>
    <google-auth.version>0.7.1</google-auth.version>
    <google-clients.version>1.22.0</google-clients.version>
    <google-cloud-bigdataoss.version>1.4.5</google-cloud-bigdataoss.version>
    <google-cloud-core.version>1.0.2</google-cloud-core.version>
    <google-cloud-dataflow-java-proto-library-all.version>0.5.160304</google-cloud-dataflow-java-proto-library-all.version>
    <guava.version>20.0</guava.version>
    <grpc.version>1.2.0</grpc.version>
    <grpc-google-common-protos.version>0.1.9</grpc-google-common-protos.version>
    <!--
      This is the version of Hadoop used to compile the module that depend on Hadoop.
      This dependency is defined with a provided scope.
      Users must supply their own Hadoop version at runtime.
    -->
    <hadoop.version>2.7.3</hadoop.version>
    <hamcrest.version>1.3</hamcrest.version>
    <jackson.version>2.8.9</jackson.version>
    <findbugs.version>3.0.1</findbugs.version>
    <joda.version>2.4</joda.version>
    <junit.version>4.12</junit.version>
    <mockito.version>1.9.5</mockito.version>
    <netty.version>4.1.8.Final</netty.version>
    <netty.tcnative.version>1.1.33.Fork26</netty.tcnative.version>
    <protobuf.version>3.2.0</protobuf.version>
    <pubsub.version>v1-rev10-1.22.0</pubsub.version>
<<<<<<< HEAD
    <slf4j.version>1.7.25</slf4j.version>
=======
    <slf4j.version>1.7.14</slf4j.version>
>>>>>>> 24d6dd8e
    <spanner.version>0.20.0-beta</spanner.version>
    <spark.version>1.6.3</spark.version>
    <spring.version>4.3.5.RELEASE</spring.version>
    <stax2.version>3.1.4</stax2.version>
    <storage.version>v1-rev71-1.22.0</storage.version>
    <woodstox.version>4.4.1</woodstox.version>
    <spring.version>4.3.5.RELEASE</spring.version>
    <snappy-java.version>1.1.4</snappy-java.version>

    <os-maven-plugin.version>1.5.0.Final</os-maven-plugin.version>
    <groovy-maven-plugin.version>2.0</groovy-maven-plugin.version>
    <surefire-plugin.version>2.20</surefire-plugin.version>
    <failsafe-plugin.version>2.20</failsafe-plugin.version>
    <maven-compiler-plugin.version>3.6.2</maven-compiler-plugin.version>
    <maven-dependency-plugin.version>3.0.1</maven-dependency-plugin.version>
    <maven-enforcer-plugin.version>3.0.0-M1</maven-enforcer-plugin.version>
    <maven-exec-plugin.version>1.6.0</maven-exec-plugin.version>
    <maven-jar-plugin.version>3.0.2</maven-jar-plugin.version>
    <maven-javadoc-plugin.version>3.0.0-M1</maven-javadoc-plugin.version>
<<<<<<< HEAD
    <maven-license-plugin.version>1.13</maven-license-plugin.version>
=======
>>>>>>> 24d6dd8e
    <maven-resources-plugin.version>3.0.2</maven-resources-plugin.version>
    <maven-shade-plugin.version>3.0.0</maven-shade-plugin.version>
    <reproducible-build-maven-plugin.version>0.3</reproducible-build-maven-plugin.version>

    <compiler.error.flag>-Werror</compiler.error.flag>
    <compiler.default.pkginfo.flag>-Xpkginfo:always</compiler.default.pkginfo.flag>
    <compiler.default.exclude>nothing</compiler.default.exclude>
    <gax-grpc.version>0.20.0</gax-grpc.version>

    <!-- standard binary for kubectl -->
    <kubectl>kubectl</kubectl>
    <!-- the standard location for kubernete's config file -->
    <kubeconfig>${user.home}/.kube/config</kubeconfig>
  </properties>

  <packaging>pom</packaging>

  <modules>
    <!-- sdks/java/build-tools has project-wide configuration. To make these available
      in all modules, link it directly to the parent pom.xml. -->
    <module>sdks/java/build-tools</module>
    <module>sdks</module>
    <module>runners</module>
    <module>examples</module>
    <!-- sdks/java/javadoc builds project-wide Javadoc. It has to run last. -->
    <module>sdks/java/javadoc</module>
  </modules>

  <profiles>
    <!-- A global profile defined for all modules for release-level verification.
      Optional processes such as building source and javadoc should be limited
      to this profile. -->
    <profile>
      <id>release</id>
      <build>
        <pluginManagement>
          <plugins>
            <plugin>
              <groupId>org.apache.maven.plugins</groupId>
              <artifactId>maven-javadoc-plugin</artifactId>
              <executions>
                <execution>
                  <id>attach-javadocs</id>
                  <phase>package</phase>
                  <goals>
                    <goal>jar</goal>
                  </goals>
                </execution>
              </executions>
            </plugin>

            <plugin>
              <groupId>org.apache.maven.plugins</groupId>
              <artifactId>maven-source-plugin</artifactId>
              <executions>
                <execution>
                  <id>attach-sources</id>
                  <phase>package</phase>
                  <goals>
                    <goal>jar-no-fork</goal>
                  </goals>
                </execution>
                <execution>
                  <id>attach-test-sources</id>
                  <phase>package</phase>
                  <goals>
                    <goal>test-jar-no-fork</goal>
                  </goals>
                </execution>
              </executions>
            </plugin>

            <plugin>
              <groupId>org.apache.rat</groupId>
              <artifactId>apache-rat-plugin</artifactId>
              <executions>
                <execution>
                  <phase>verify</phase>
                  <goals>
                    <goal>check</goal>
                  </goals>
                </execution>
              </executions>
            </plugin>
            <plugin>
              <groupId>org.apache.maven.plugins</groupId>
              <artifactId>maven-resources-plugin</artifactId>
              <version>${maven-resources-plugin.version}</version>
            </plugin>
          </plugins>
        </pluginManagement>

        <plugins>
          <plugin>
            <groupId>org.apache.rat</groupId>
            <artifactId>apache-rat-plugin</artifactId>
            <!-- Apache RAT checks all files in the project, only run once. -->
            <inherited>false</inherited>
          </plugin>

          <plugin>
            <groupId>org.apache.maven.plugins</groupId>
            <artifactId>maven-javadoc-plugin</artifactId>
          </plugin>

          <plugin>
            <groupId>org.apache.maven.plugins</groupId>
            <artifactId>maven-source-plugin</artifactId>
          </plugin>

          <plugin>
            <groupId>io.github.zlika</groupId>
            <artifactId>reproducible-build-maven-plugin</artifactId>
          </plugin>
        </plugins>
      </build>
    </profile>

    <profile>
      <id>doclint-java8-disable</id>
      <activation>
        <jdk>[1.8,)</jdk>
      </activation>
      <properties>
        <beam.javadoc_opts>-Xdoclint:all -Xdoclint:-missing</beam.javadoc_opts>
      </properties>
    </profile>

    <profile>
      <id>java7-packageinfo</id>
      <activation>
        <jdk>1.7</jdk>
      </activation>
      <properties>
        <!--
         Exclude package-info.java from main compilation to work around
         https://jira.codehaus.org/browse/MCOMPILER-205
         -->
        <compiler.default.pkginfo.flag>-Xpkginfo:legacy</compiler.default.pkginfo.flag>
        <compiler.default.exclude>**/package-info.java</compiler.default.exclude>
      </properties>
      <build>
        <plugins>
          <plugin>
            <artifactId>maven-compiler-plugin</artifactId>
            <executions>
              <!--
               Compile just package-info.java to avoid
               https://bugs.openjdk.java.net/browse/JDK-8022161
               -->
              <execution>
                <id>compile-package-info</id>
                <goals>
                  <goal>compile</goal>
                </goals>
                <phase>compile</phase>
                <configuration>
                  <compilerArgs>
                    <arg>-Xpkginfo:always</arg>
                  </compilerArgs>
                  <includes>
                    <include>**/package-info.java</include>
                  </includes>
                </configuration>
              </execution>
            </executions>
          </plugin>
        </plugins>
      </build>
    </profile>

    <profile>
      <id>eclipse-jdt</id>
      <properties>
        <!-- Tycho doesn't support -Werror -->
        <compiler.error.flag>-Xlint:all</compiler.error.flag>
      </properties>
      <build>
        <pluginManagement>
          <plugins>
            <plugin>
              <artifactId>maven-compiler-plugin</artifactId>
              <configuration>
                <compilerId>jdt</compilerId>
              </configuration>
              <dependencies>
                <dependency>
                  <groupId>org.eclipse.tycho</groupId>
                  <artifactId>tycho-compiler-jdt</artifactId>
                  <version>0.26.0</version>
                </dependency>
              </dependencies>
            </plugin>
          </plugins>
        </pluginManagement>
      </build>
    </profile>
  </profiles>

  <dependencyManagement>
    <dependencies>
      <dependency>
        <groupId>org.apache.beam</groupId>
        <artifactId>beam-sdks-common-fn-api</artifactId>
        <version>${project.version}</version>
      </dependency>

      <dependency>
        <groupId>org.apache.beam</groupId>
        <artifactId>beam-sdks-common-fn-api</artifactId>
        <version>${project.version}</version>
        <type>test-jar</type>
      </dependency>

      <dependency>
        <groupId>org.apache.beam</groupId>
        <artifactId>beam-sdks-common-runner-api</artifactId>
        <version>${project.version}</version>
      </dependency>

      <dependency>
        <groupId>org.apache.beam</groupId>
        <artifactId>beam-sdks-java-core</artifactId>
        <version>${project.version}</version>
      </dependency>

      <dependency>
        <groupId>org.apache.beam</groupId>
        <artifactId>beam-sdks-java-extensions-join-library</artifactId>
        <version>${project.version}</version>
      </dependency>

      <dependency>
        <groupId>org.apache.beam</groupId>
        <artifactId>beam-sdks-java-extensions-protobuf</artifactId>
        <version>${project.version}</version>
      </dependency>

      <dependency>
        <groupId>org.apache.beam</groupId>
        <artifactId>beam-sdks-java-extensions-google-cloud-platform-core</artifactId>
        <version>${project.version}</version>
      </dependency>

      <dependency>
        <groupId>org.apache.beam</groupId>
        <artifactId>beam-sdks-java-extensions-google-cloud-platform-core</artifactId>
        <classifier>tests</classifier>
        <version>${project.version}</version>
      </dependency>

      <dependency>
        <groupId>org.apache.beam</groupId>
        <artifactId>beam-sdks-java-extensions-sorter</artifactId>
        <version>${project.version}</version>
      </dependency>

      <dependency>
        <groupId>org.apache.beam</groupId>
        <artifactId>beam-sdks-java-harness</artifactId>
        <version>${project.version}</version>
      </dependency>

      <dependency>
        <groupId>org.apache.beam</groupId>
        <artifactId>beam-sdks-java-io-common</artifactId>
        <version>${project.version}</version>
      </dependency>

      <dependency>
        <groupId>org.apache.beam</groupId>
        <artifactId>beam-sdks-java-io-common</artifactId>
        <classifier>tests</classifier>
        <version>${project.version}</version>
      </dependency>

      <dependency>
        <groupId>org.apache.beam</groupId>
        <artifactId>beam-sdks-java-io-amqp</artifactId>
        <version>${project.version}</version>
      </dependency>

      <dependency>
        <groupId>org.apache.beam</groupId>
        <artifactId>beam-sdks-java-io-cassandra</artifactId>
        <version>${project.version}</version>
      </dependency>

      <dependency>
        <groupId>org.apache.beam</groupId>
        <artifactId>beam-sdks-java-io-elasticsearch</artifactId>
        <version>${project.version}</version>
      </dependency>

      <dependency>
        <groupId>org.apache.beam</groupId>
        <artifactId>beam-sdks-java-io-google-cloud-platform</artifactId>
        <version>${project.version}</version>
      </dependency>

      <dependency>
        <groupId>org.apache.beam</groupId>
        <artifactId>beam-sdks-java-io-google-cloud-platform</artifactId>
        <classifier>tests</classifier>
        <version>${project.version}</version>
      </dependency>

      <dependency>
        <groupId>org.apache.beam</groupId>
        <artifactId>beam-sdks-java-io-hadoop-common</artifactId>
        <version>${project.version}</version>
      </dependency>

      <dependency>
        <groupId>org.apache.beam</groupId>
        <artifactId>beam-sdks-java-io-hadoop-file-system</artifactId>
        <version>${project.version}</version>
      </dependency>

      <dependency>
        <groupId>org.apache.beam</groupId>
        <artifactId>beam-sdks-java-io-hbase</artifactId>
        <version>${project.version}</version>
      </dependency>

      <dependency>
        <groupId>org.apache.beam</groupId>
        <artifactId>beam-sdks-java-io-hcatalog</artifactId>
        <version>${project.version}</version>
      </dependency>

      <dependency>
        <groupId>org.apache.beam</groupId>
        <artifactId>beam-sdks-java-io-jdbc</artifactId>
        <version>${project.version}</version>
      </dependency>

      <dependency>
        <groupId>org.apache.beam</groupId>
        <artifactId>beam-sdks-java-io-jms</artifactId>
        <version>${project.version}</version>
      </dependency>

      <dependency>
        <groupId>org.apache.beam</groupId>
        <artifactId>beam-sdks-java-io-kafka</artifactId>
        <version>${project.version}</version>
      </dependency>

      <dependency>
        <groupId>org.apache.beam</groupId>
        <artifactId>beam-sdks-java-io-kinesis</artifactId>
        <version>${project.version}</version>
      </dependency>

      <dependency>
        <groupId>org.apache.beam</groupId>
        <artifactId>beam-sdks-java-io-mongodb</artifactId>
        <version>${project.version}</version>
      </dependency>

      <dependency>
        <groupId>org.apache.beam</groupId>
        <artifactId>beam-sdks-java-io-mqtt</artifactId>
        <version>${project.version}</version>
      </dependency>

      <dependency>
        <groupId>org.apache.beam</groupId>
        <artifactId>beam-sdks-java-io-solr</artifactId>
        <version>${project.version}</version>
      </dependency>

      <dependency>
        <groupId>org.apache.beam</groupId>
        <artifactId>beam-sdks-java-io-hadoop-input-format</artifactId>
	    <version>${project.version}</version>
      </dependency>

      <dependency>
        <groupId>org.apache.beam</groupId>
        <artifactId>beam-runners-core-construction-java</artifactId>
        <version>${project.version}</version>
      </dependency>

      <dependency>
        <groupId>org.apache.beam</groupId>
        <artifactId>beam-runners-core-java</artifactId>
        <version>${project.version}</version>
      </dependency>

      <dependency>
        <groupId>org.apache.beam</groupId>
        <artifactId>beam-runners-core-java</artifactId>
        <version>${project.version}</version>
        <type>test-jar</type>
      </dependency>

      <dependency>
        <groupId>org.apache.beam</groupId>
        <artifactId>beam-runners-direct-java</artifactId>
        <version>${project.version}</version>
      </dependency>

      <dependency>
        <groupId>org.apache.beam</groupId>
        <artifactId>beam-runners-google-cloud-dataflow-java</artifactId>
        <version>${project.version}</version>
      </dependency>

      <dependency>
        <groupId>org.apache.beam</groupId>
        <artifactId>beam-runners-spark</artifactId>
        <version>${project.version}</version>
      </dependency>

      <dependency>
        <groupId>org.apache.beam</groupId>
        <artifactId>beam-runners-flink_2.10</artifactId>
        <version>${project.version}</version>
      </dependency>

      <dependency>
        <groupId>org.apache.beam</groupId>
        <artifactId>beam-runners-apex</artifactId>
        <version>${project.version}</version>
      </dependency>

      <dependency>
        <groupId>org.apache.beam</groupId>
        <artifactId>beam-runners-gearpump</artifactId>
        <version>${project.version}</version>
      </dependency>

      <dependency>
        <groupId>org.apache.beam</groupId>
        <artifactId>beam-examples-java</artifactId>
        <version>${project.version}</version>
      </dependency>

      <dependency>
        <groupId>org.apache.beam</groupId>
        <artifactId>beam-examples-java8</artifactId>
        <version>${project.version}</version>
      </dependency>

      <dependency>
        <groupId>org.apache.commons</groupId>
        <artifactId>commons-compress</artifactId>
        <version>${apache.commons.compress.version}</version>
      </dependency>

      <dependency>
        <groupId>org.apache.commons</groupId>
        <artifactId>commons-lang3</artifactId>
        <version>${apache.commons.lang.version}</version>
      </dependency>

      <dependency>
        <groupId>org.apache.commons</groupId>
        <artifactId>commons-text</artifactId>
        <version>${apache.commons.text.version}</version>
      </dependency>

      <dependency>
        <groupId>io.grpc</groupId>
        <artifactId>grpc-all</artifactId>
        <version>${grpc.version}</version>
        <exclusions>
          <exclusion>
            <groupId>com.google.protobuf</groupId>
            <artifactId>protobuf-lite</artifactId>
          </exclusion>
        </exclusions>
      </dependency>

      <dependency>
        <groupId>io.grpc</groupId>
        <artifactId>grpc-auth</artifactId>
        <version>${grpc.version}</version>
      </dependency>

      <dependency>
        <groupId>io.grpc</groupId>
        <artifactId>grpc-core</artifactId>
        <version>${grpc.version}</version>
      </dependency>

      <dependency>
        <groupId>io.grpc</groupId>
        <artifactId>grpc-protobuf</artifactId>
        <version>${grpc.version}</version>
      </dependency>

      <dependency>
        <groupId>io.grpc</groupId>
        <artifactId>grpc-protobuf-lite</artifactId>
        <version>${grpc.version}</version>
        <exclusions>
          <exclusion>
            <groupId>com.google.protobuf</groupId>
            <artifactId>protobuf-lite</artifactId>
          </exclusion>
        </exclusions>
      </dependency>

      <dependency>
        <groupId>io.grpc</groupId>
        <artifactId>grpc-netty</artifactId>
        <version>${grpc.version}</version>
      </dependency>

      <dependency>
        <groupId>io.grpc</groupId>
        <artifactId>grpc-stub</artifactId>
        <version>${grpc.version}</version>
      </dependency>

      <dependency>
        <groupId>com.google.api</groupId>
        <artifactId>api-common</artifactId>
        <version>${google-api-common.version}</version>
      </dependency>

      <dependency>
        <groupId>com.google.api</groupId>
        <artifactId>gax-grpc</artifactId>
        <version>${gax-grpc.version}</version>
      </dependency>

      <dependency>
        <groupId>com.google.api-client</groupId>
        <artifactId>google-api-client</artifactId>
        <version>${google-clients.version}</version>
        <exclusions>
          <exclusion>
            <groupId>com.google.guava</groupId>
            <artifactId>guava-jdk5</artifactId>
          </exclusion>
        </exclusions>
      </dependency>

      <dependency>
        <groupId>com.google.api-client</groupId>
        <artifactId>google-api-client-jackson2</artifactId>
        <version>${google-clients.version}</version>
        <exclusions>
          <exclusion>
            <groupId>com.google.guava</groupId>
            <artifactId>guava-jdk5</artifactId>
          </exclusion>
        </exclusions>
      </dependency>

      <dependency>
        <groupId>com.google.api-client</groupId>
        <artifactId>google-api-client-java6</artifactId>
        <version>${google-clients.version}</version>
        <exclusions>
          <exclusion>
            <groupId>com.google.guava</groupId>
            <artifactId>guava-jdk5</artifactId>
          </exclusion>
        </exclusions>
      </dependency>

      <dependency>
        <groupId>com.google.oauth-client</groupId>
        <artifactId>google-oauth-client</artifactId>
        <version>${google-clients.version}</version>
        <exclusions>
          <exclusion>
            <groupId>com.google.guava</groupId>
            <artifactId>guava-jdk5</artifactId>
          </exclusion>
        </exclusions>
      </dependency>

      <dependency>
        <groupId>com.google.oauth-client</groupId>
        <artifactId>google-oauth-client-java6</artifactId>
        <version>${google-clients.version}</version>
        <exclusions>
          <exclusion>
            <groupId>com.google.guava</groupId>
            <artifactId>guava-jdk5</artifactId>
          </exclusion>
        </exclusions>
      </dependency>

      <dependency>
        <groupId>com.google.http-client</groupId>
        <artifactId>google-http-client</artifactId>
        <version>${google-clients.version}</version>
        <exclusions>
          <exclusion>
            <groupId>com.google.guava</groupId>
            <artifactId>guava-jdk5</artifactId>
          </exclusion>
        </exclusions>
      </dependency>

      <dependency>
        <groupId>com.google.http-client</groupId>
        <artifactId>google-http-client-jackson</artifactId>
        <version>${google-clients.version}</version>
        <exclusions>
          <exclusion>
            <groupId>com.google.guava</groupId>
            <artifactId>guava-jdk5</artifactId>
          </exclusion>
          <exclusion>
            <groupId>org.codehaus.jackson</groupId>
            <artifactId>jackson-core-asl</artifactId>
          </exclusion>
        </exclusions>
      </dependency>

      <dependency>
        <groupId>com.google.http-client</groupId>
        <artifactId>google-http-client-jackson2</artifactId>
        <version>${google-clients.version}</version>
        <exclusions>
          <exclusion>
            <groupId>com.google.guava</groupId>
            <artifactId>guava-jdk5</artifactId>
          </exclusion>
        </exclusions>
      </dependency>

      <dependency>
        <groupId>com.google.http-client</groupId>
        <artifactId>google-http-client-protobuf</artifactId>
        <version>${google-clients.version}</version>
        <exclusions>
          <exclusion>
            <groupId>com.google.guava</groupId>
            <artifactId>guava-jdk5</artifactId>
          </exclusion>
        </exclusions>
      </dependency>

      <dependency>
        <groupId>com.google.auth</groupId>
        <artifactId>google-auth-library-credentials</artifactId>
        <version>${google-auth.version}</version>
      </dependency>

      <dependency>
        <groupId>com.google.auth</groupId>
        <artifactId>google-auth-library-oauth2-http</artifactId>
        <version>${google-auth.version}</version>
        <exclusions>
          <!-- Exclude an old version of guava that is being pulled in by a transitive
            dependency of google-api-client -->
          <exclusion>
            <groupId>com.google.guava</groupId>
            <artifactId>guava-jdk5</artifactId>
          </exclusion>
        </exclusions>
      </dependency>

      <dependency>
        <groupId>com.google.apis</groupId>
        <artifactId>google-api-services-bigquery</artifactId>
        <version>${bigquery.version}</version>
        <exclusions>
          <exclusion>
            <groupId>com.google.guava</groupId>
            <artifactId>guava-jdk5</artifactId>
          </exclusion>
        </exclusions>
      </dependency>

      <dependency>
        <groupId>com.google.apis</groupId>
        <artifactId>google-api-services-cloudresourcemanager</artifactId>
        <version>${cloudresourcemanager.version}</version>
        <exclusions>
          <exclusion>
            <groupId>com.google.guava</groupId>
            <artifactId>guava-jdk5</artifactId>
          </exclusion>
        </exclusions>
      </dependency>

      <dependency>
        <groupId>com.google.apis</groupId>
        <artifactId>google-api-services-pubsub</artifactId>
        <version>${pubsub.version}</version>
        <exclusions>
          <exclusion>
            <groupId>com.google.guava</groupId>
            <artifactId>guava-jdk5</artifactId>
          </exclusion>
        </exclusions>
      </dependency>

      <dependency>
        <groupId>com.google.api.grpc</groupId>
        <artifactId>grpc-google-pubsub-v1</artifactId>
        <version>${pubsubgrpc.version}</version>
        <exclusions>
          <!-- Exclude an old version of guava that is being pulled in by a transitive
            dependency of google-api-client -->
          <exclusion>
            <groupId>com.google.guava</groupId>
            <artifactId>guava-jdk5</artifactId>
          </exclusion>
          <!-- grpc-all does not obey IWYU, so we need to exclude from compile
            scope and depend on it at runtime. -->
          <exclusion>
            <groupId>io.grpc</groupId>
            <artifactId>grpc-all</artifactId>
          </exclusion>
        </exclusions>
      </dependency>

      <dependency>
        <groupId>com.google.api.grpc</groupId>
        <artifactId>proto-google-cloud-spanner-admin-database-v1</artifactId>
        <version>${grpc-google-common-protos.version}</version>
      </dependency>

      <dependency>
        <groupId>com.google.api.grpc</groupId>
        <artifactId>proto-google-common-protos</artifactId>
        <version>${grpc-google-common-protos.version}</version>
      </dependency>

      <dependency>
        <groupId>com.google.apis</groupId>
        <artifactId>google-api-services-storage</artifactId>
        <version>${storage.version}</version>
        <exclusions>
          <!-- Exclude an old version of guava that is being pulled in by a transitive
            dependency of google-api-client -->
          <exclusion>
            <groupId>com.google.guava</groupId>
            <artifactId>guava-jdk5</artifactId>
          </exclusion>
        </exclusions>
      </dependency>

      <dependency>
        <groupId>com.google.cloud</groupId>
        <artifactId>google-cloud-core-grpc</artifactId>
        <version>${grpc.version}</version>
      </dependency>
      <dependency>
        <groupId>com.google.cloud.bigtable</groupId>
        <artifactId>bigtable-protos</artifactId>
        <version>${bigtable.version}</version>
      </dependency>

      <dependency>
        <groupId>com.google.cloud.bigtable</groupId>
        <artifactId>bigtable-client-core</artifactId>
        <version>${bigtable.version}</version>
      </dependency>

      <dependency>
        <groupId>io.netty</groupId>
        <artifactId>netty-tcnative-boringssl-static</artifactId>
        <version>${netty.tcnative.version}</version>
        <scope>runtime</scope>
      </dependency>

      <dependency>
        <groupId>com.google.cloud.datastore</groupId>
        <artifactId>datastore-v1-proto-client</artifactId>
        <version>${datastore.client.version}</version>
      </dependency>

      <dependency>
        <groupId>com.google.cloud.datastore</groupId>
        <artifactId>datastore-v1-protos</artifactId>
        <version>${datastore.proto.version}</version>
      </dependency>

      <dependency>
        <groupId>com.google.auto.service</groupId>
        <artifactId>auto-service</artifactId>
        <version>${google-auto-service.version}</version>
      </dependency>

      <dependency>
        <groupId>com.google.auto.value</groupId>
        <artifactId>auto-value</artifactId>
        <version>${google-auto-value.version}</version>
      </dependency>

      <dependency>
        <groupId>com.google.code.findbugs</groupId>
        <artifactId>jsr305</artifactId>
        <version>${findbugs.version}</version>
      </dependency>

      <dependency>
        <groupId>com.google.cloud.bigdataoss</groupId>
        <artifactId>gcsio</artifactId>
        <version>${google-cloud-bigdataoss.version}</version>
      </dependency>

      <dependency>
        <groupId>com.google.cloud</groupId>
        <artifactId>google-cloud-core</artifactId>
        <version>${google-cloud-core.version}</version>
      </dependency>

      <dependency>
        <groupId>com.google.cloud</groupId>
        <artifactId>google-cloud-spanner</artifactId>
        <version>${spanner.version}</version>
      </dependency>

      <dependency>
        <groupId>com.google.cloud.bigdataoss</groupId>
        <artifactId>util</artifactId>
        <version>${google-cloud-bigdataoss.version}</version>
      </dependency>

      <dependency>
        <groupId>com.google.apis</groupId>
        <artifactId>google-api-services-dataflow</artifactId>
        <version>${dataflow.version}</version>
        <exclusions>
          <!-- Exclude an old version of guava that is being pulled in by a transitive
            dependency of google-api-client -->
          <exclusion>
            <groupId>com.google.guava</groupId>
            <artifactId>guava-jdk5</artifactId>
          </exclusion>
        </exclusions>
      </dependency>

      <dependency>
        <groupId>com.google.apis</groupId>
        <artifactId>google-api-services-clouddebugger</artifactId>
        <version>${clouddebugger.version}</version>
        <exclusions>
          <!-- Exclude an old version of guava that is being pulled in by a transitive
            dependency of google-api-client -->
          <exclusion>
            <groupId>com.google.guava</groupId>
            <artifactId>guava-jdk5</artifactId>
          </exclusion>
        </exclusions>
      </dependency>

      <dependency>
        <groupId>com.google.protobuf</groupId>
        <artifactId>protobuf-java</artifactId>
        <version>${protobuf.version}</version>
      </dependency>

      <dependency>
        <groupId>com.google.protobuf</groupId>
        <artifactId>protobuf-java-util</artifactId>
        <version>${protobuf.version}</version>
      </dependency>

      <dependency>
        <groupId>com.google.api.grpc</groupId>
        <artifactId>grpc-google-common-protos</artifactId>
        <version>${grpc-google-common-protos.version}</version>
        <exclusions>
          <exclusion>
            <groupId>com.google.protobuf</groupId>
            <artifactId>protobuf-lite</artifactId>
          </exclusion>
        </exclusions>
      </dependency>

      <dependency>
        <groupId>com.fasterxml.jackson.core</groupId>
        <artifactId>jackson-core</artifactId>
        <version>${jackson.version}</version>
      </dependency>
      <dependency>
        <groupId>com.fasterxml.jackson.core</groupId>
        <artifactId>jackson-annotations</artifactId>
        <version>${jackson.version}</version>
      </dependency>
      <dependency>
        <groupId>com.fasterxml.jackson.core</groupId>
        <artifactId>jackson-databind</artifactId>
        <version>${jackson.version}</version>
      </dependency>
      <dependency>
        <groupId>com.fasterxml.jackson.dataformat</groupId>
        <artifactId>jackson-dataformat-yaml</artifactId>
        <version>${jackson.version}</version>
      </dependency>
      <dependency>
        <groupId>com.fasterxml.jackson.module</groupId>
        <artifactId>jackson-module-scala_2.10</artifactId>
        <version>${jackson.version}</version>
      </dependency>

      <dependency>
        <groupId>io.netty</groupId>
        <artifactId>netty-handler</artifactId>
        <version>${netty.version}</version>
      </dependency>

      <dependency>
        <groupId>io.netty</groupId>
        <artifactId>netty-transport-native-epoll</artifactId>
        <version>${netty.version}</version>
        <classifier>linux-x86_64</classifier>
      </dependency>

      <dependency>
        <groupId>org.apache.avro</groupId>
        <artifactId>avro</artifactId>
        <version>${avro.version}</version>
      </dependency>

      <dependency>
        <groupId>com.google.guava</groupId>
        <artifactId>guava</artifactId>
        <version>${guava.version}</version>
      </dependency>

      <dependency>
        <groupId>com.google.errorprone</groupId>
        <artifactId>error_prone_annotations</artifactId>
        <version>2.0.15</version>
      </dependency>

      <dependency>
        <groupId>joda-time</groupId>
        <artifactId>joda-time</artifactId>
        <version>${joda.version}</version>
      </dependency>

      <dependency>
        <groupId>org.slf4j</groupId>
        <artifactId>slf4j-api</artifactId>
        <version>${slf4j.version}</version>
      </dependency>

      <dependency>
        <groupId>net.bytebuddy</groupId>
        <artifactId>byte-buddy</artifactId>
        <version>1.6.8</version>
      </dependency>

      <dependency>
        <groupId>org.springframework</groupId>
        <artifactId>spring-expression</artifactId>
        <version>${spring.version}</version>
      </dependency>

      <dependency>
        <groupId>org.xerial.snappy</groupId>
        <artifactId>snappy-java</artifactId>
        <version>${snappy-java.version}</version>
      </dependency>

      <dependency>
        <groupId>org.apache.hadoop</groupId>
        <artifactId>hadoop-client</artifactId>
        <version>${hadoop.version}</version>
      </dependency>

      <dependency>
        <groupId>org.apache.hadoop</groupId>
        <artifactId>hadoop-common</artifactId>
        <version>${hadoop.version}</version>
      </dependency>

      <dependency>
        <groupId>org.apache.hadoop</groupId>
        <artifactId>hadoop-mapreduce-client-core</artifactId>
        <version>${hadoop.version}</version>
      </dependency>

      <dependency>
        <groupId>org.apache.spark</groupId>
        <artifactId>spark-core_2.10</artifactId>
        <version>${spark.version}</version>
      </dependency>

      <dependency>
        <groupId>org.apache.spark</groupId>
        <artifactId>spark-streaming_2.10</artifactId>
        <version>${spark.version}</version>
      </dependency>

      <dependency>
        <groupId>org.apache.spark</groupId>
        <artifactId>spark-network-common_2.10</artifactId>
        <version>${spark.version}</version>
      </dependency>

      <!-- Testing -->

      <dependency>
        <groupId>org.apache.beam</groupId>
        <artifactId>beam-sdks-java-core</artifactId>
        <version>${project.version}</version>
        <classifier>tests</classifier>
        <scope>test</scope>
      </dependency>

      <dependency>
        <groupId>org.apache.beam</groupId>
        <artifactId>beam-runners-core-java</artifactId>
        <version>${project.version}</version>
        <classifier>tests</classifier>
        <scope>test</scope>
      </dependency>

      <dependency>
        <groupId>org.hamcrest</groupId>
        <artifactId>hamcrest-all</artifactId>
        <version>${hamcrest.version}</version>
        <scope>test</scope>
      </dependency>

      <dependency>
        <groupId>org.hamcrest</groupId>
        <artifactId>hamcrest-core</artifactId>
        <version>${hamcrest.version}</version>
        <scope>test</scope>
      </dependency>

      <dependency>
        <groupId>junit</groupId>
        <artifactId>junit</artifactId>
        <version>${junit.version}</version>
        <scope>test</scope>
      </dependency>

      <dependency>
        <groupId>org.slf4j</groupId>
        <artifactId>slf4j-jdk14</artifactId>
        <version>${slf4j.version}</version>
        <scope>test</scope>
      </dependency>

      <dependency>
        <!-- Note: when relocating guava, ensure guava-testlib is not also relocated by
             excluding com.google.common.**.testing.* -->
        <groupId>com.google.guava</groupId>
        <artifactId>guava-testlib</artifactId>
        <version>${guava.version}</version>
        <scope>test</scope>
      </dependency>

      <dependency>
        <groupId>org.mockito</groupId>
        <artifactId>mockito-all</artifactId>
        <version>${mockito.version}</version>
        <scope>test</scope>
      </dependency>

      <dependency>
        <groupId>com.google.cloud.dataflow</groupId>
        <artifactId>google-cloud-dataflow-java-proto-library-all</artifactId>
        <version>${google-cloud-dataflow-java-proto-library-all.version}</version>
        <scope>test</scope>
      </dependency>

      <dependency>
        <groupId>org.apache.hadoop</groupId>
        <artifactId>hadoop-minicluster</artifactId>
        <version>${hadoop.version}</version>
        <scope>test</scope>
      </dependency>

      <dependency>
        <groupId>org.apache.hadoop</groupId>
        <artifactId>hadoop-hdfs</artifactId>
        <version>${hadoop.version}</version>
        <scope>test</scope>
      </dependency>

      <dependency>
        <groupId>org.apache.hadoop</groupId>
        <artifactId>hadoop-hdfs</artifactId>
        <version>${hadoop.version}</version>
        <classifier>tests</classifier>
        <scope>test</scope>
      </dependency>
    </dependencies>
  </dependencyManagement>

  <build>
    <extensions>
      <extension>
        <groupId>kr.motd.maven</groupId>
        <artifactId>os-maven-plugin</artifactId>
        <version>${os-maven-plugin.version}</version>
      </extension>
    </extensions>

    <pluginManagement>
      <plugins>
        <plugin>
          <groupId>org.xolstice.maven.plugins</groupId>
          <artifactId>protobuf-maven-plugin</artifactId>
          <version>0.5.0</version>
        </plugin>

        <plugin>
          <groupId>org.apache.maven.plugins</groupId>
          <artifactId>maven-antrun-plugin</artifactId>
          <version>1.8</version>
        </plugin>

        <plugin>
          <groupId>org.apache.maven.plugins</groupId>
          <artifactId>maven-checkstyle-plugin</artifactId>
          <version>2.17</version>
          <dependencies>
            <dependency>
              <groupId>com.puppycrawl.tools</groupId>
              <artifactId>checkstyle</artifactId>
              <version>6.19</version>
            </dependency>
            <dependency>
              <groupId>org.apache.beam</groupId>
              <artifactId>beam-sdks-java-build-tools</artifactId>
              <version>${project.version}</version>
            </dependency>
          </dependencies>
          <configuration>
            <configLocation>beam/checkstyle.xml</configLocation>
            <suppressionsLocation>beam/suppressions.xml</suppressionsLocation>
            <consoleOutput>true</consoleOutput>
            <failOnViolation>true</failOnViolation>
            <includeResources>false</includeResources>
            <includeTestSourceDirectory>true</includeTestSourceDirectory>
          </configuration>
          <executions>
            <!--
              Execute checkstyle after compilation but before tests.

              This ensures that any parsing or type checking errors are from
              javac, so they look as expected. Beyond that, we want to
              fail as early as possible.
            -->
            <execution>
              <phase>test-compile</phase>
              <goals>
                <goal>check</goal>
              </goals>
            </execution>
          </executions>
        </plugin>

        <plugin>
          <artifactId>maven-compiler-plugin</artifactId>
          <version>${maven-compiler-plugin.version}</version>
          <configuration>
            <source>1.7</source>
            <target>1.7</target>
            <compilerArgs>
              <arg>-Xlint:all</arg>
              <arg>${compiler.error.flag}</arg>
              <!-- Override options warnings to support cross-compilation -->
              <arg>-Xlint:-options</arg>
              <!-- Temporary lint overrides, to be removed over time. -->
              <arg>-Xlint:-cast</arg>
              <arg>-Xlint:-deprecation</arg>
              <arg>-Xlint:-processing</arg>
              <arg>-Xlint:-rawtypes</arg>
              <arg>-Xlint:-serial</arg>
              <arg>-Xlint:-try</arg>
              <arg>-Xlint:-unchecked</arg>
              <arg>-Xlint:-varargs</arg>
              <!-- Uncomment the following args to display more warnings. -->
              <!-- -Xmaxwarns -->
              <!-- 10000 -->
            </compilerArgs>
            <showWarnings>true</showWarnings>
            <!-- Another temp override, to be set to true in due course. -->
            <showDeprecation>false</showDeprecation>
          </configuration>
          <executions>

            <execution>
              <id>default-compile</id>
              <goals>
                <goal>compile</goal>
              </goals>
              <phase>compile</phase>
              <configuration>
                <compilerArgs>
                  <arg>${compiler.default.pkginfo.flag}</arg>
                </compilerArgs>
                <excludes>
                  <exclude>${compiler.default.exclude}</exclude>
                </excludes>
              </configuration>
            </execution>
          </executions>
        </plugin>

        <plugin>
          <groupId>org.apache.maven.plugins</groupId>
          <artifactId>maven-deploy-plugin</artifactId>
          <version>2.8.2</version>
        </plugin>

        <plugin>
          <groupId>org.apache.maven.plugins</groupId>
          <artifactId>maven-jar-plugin</artifactId>
          <version>${maven-jar-plugin.version}</version>
          <executions>
            <execution>
              <id>default-jar</id>
              <goals>
                <goal>jar</goal>
              </goals>
            </execution>
            <execution>
              <id>default-test-jar</id>
              <goals>
                <goal>test-jar</goal>
              </goals>
            </execution>
          </executions>
          <configuration>
            <skipIfEmpty>true</skipIfEmpty>
          </configuration>
        </plugin>

        <plugin>
          <groupId>org.codehaus.mojo</groupId>
          <artifactId>license-maven-plugin</artifactId>
          <version>${maven-license-plugin.version}</version>
          <configuration>
            <licenseMerges>
              <licenseMerge>The Apache Software License, version 2.0|Apache License, Version 2.0|Apache 2.0|Apache License 2.0|Apache|Apache-2.0|Apache License Version 2.0|Apache License Version 2|Apache Software License - Version 2.0|Apache 2.0 License|the Apache License, ASL Version 2.0|Apache v2|The Apache License, Version 2.0|http://www.apache.org/licenses/LICENSE-2.0.txt|ASL, version 2</licenseMerge>
              <licenseMerge>MIT License|MIT|MIT License|The MIT License</licenseMerge>
              <licenseMerge>CDDL 1.0|Common Development and Distribution License (CDDL) v1.0|COMMON DEVELOPMENT AND DISTRIBUTION LICENSE (CDDL) Version 1.0</licenseMerge>
            </licenseMerges>
          </configuration>
        </plugin>

        <plugin>
          <groupId>org.apache.maven.plugins</groupId>
          <artifactId>maven-source-plugin</artifactId>
          <version>3.0.1</version>
        </plugin>

        <plugin>
          <!-- Set up Javadoc configuration for javadoc run via in the Maven
               build. Beam only uses the plugin to create the individual javadoc
               attached artifacts used for IDEs. The combined javadoc for the
               website is built in the sdks/java/javadoc directory. Rather than
               duplicate a raft of configuration between the ant.xml there and
               here, we leave things simple here. -->
          <groupId>org.apache.maven.plugins</groupId>
          <artifactId>maven-javadoc-plugin</artifactId>
          <version>${maven-javadoc-plugin.version}</version>
          <configuration>
            <additionalparam>${beam.javadoc_opts}</additionalparam>
            <windowtitle>Apache Beam SDK for Java, version ${project.version} API</windowtitle>
            <doctitle>Apache Beam SDK for Java, version ${project.version}</doctitle>
            <use>false</use>
            <quiet>true</quiet>
            <notimestamp>true</notimestamp>
          </configuration>
        </plugin>

        <plugin>
          <groupId>org.apache.rat</groupId>
          <artifactId>apache-rat-plugin</artifactId>
          <version>0.12</version>
          <configuration>
            <reportFile>${project.build.directory}/${project.build.finalName}.rat</reportFile>
            <excludeSubProjects>false</excludeSubProjects>
            <consoleOutput>true</consoleOutput>
            <useDefaultExcludes>true</useDefaultExcludes>
            <excludes>
              <!-- Keep exclude sync with .gitignore -->
              <exclude>**/target/**/*</exclude>
              <exclude>**/dependency-reduced-pom.xml</exclude>
              <exclude>**/hs_err_pid*.log</exclude>
              <exclude>.github/**/*</exclude>
              <exclude>**/*.iml</exclude>
              <exclude>**/.idea/**/*</exclude>
              <exclude>**/*.egg-info/**/*</exclude>
              <exclude>**/package-list</exclude>
              <exclude>**/user.avsc</exclude>
              <exclude>**/test/resources/**/*.txt</exclude>
              <exclude>**/test/**/.placeholder</exclude>
              <exclude>.repository/**/*</exclude>
              <exclude>**/nose-*.egg/**/*</exclude>
              <exclude>**/.eggs/**/*</exclude>
              <exclude>**/.tox/**/*</exclude>

              <!-- Default eclipse excludes neglect subprojects -->
              <exclude>**/.checkstyle</exclude>
              <exclude>**/.classpath</exclude>
              <exclude>**/.factorypath</exclude>
              <exclude>**/.project</exclude>
              <exclude>**/.settings/**/*</exclude>

              <!-- Proto/grpc generated wrappers -->
              <exclude>**/apache_beam/runners/api/*_pb2*.py</exclude>
            </excludes>
          </configuration>
        </plugin>

        <plugin>
          <groupId>org.codehaus.mojo</groupId>
          <artifactId>versions-maven-plugin</artifactId>
          <version>2.3</version>
        </plugin>

        <plugin>
          <groupId>org.codehaus.mojo</groupId>
          <artifactId>exec-maven-plugin</artifactId>
          <version>1.5.0</version>
          <configuration>
            <cleanupDaemonThreads>false</cleanupDaemonThreads>
            <systemProperties>
              <systemProperty>
                <key>java.util.logging.config.file</key>
                <value>logging.properties</value>
              </systemProperty>
            </systemProperties>
          </configuration>
        </plugin>

        <!-- Coverage analysis for tests -->
        <plugin>
          <groupId>org.jacoco</groupId>
          <artifactId>jacoco-maven-plugin</artifactId>
          <version>0.7.8</version>
          <executions>
            <execution>
              <goals>
                <goal>prepare-agent</goal>
              </goals>
              <configuration>
                <output>file</output>
                <dumpOnExit>true</dumpOnExit>
              </configuration>
            </execution>
            <execution>
              <id>report</id>
              <phase>prepare-package</phase>
              <goals>
                <goal>report</goal>
              </goals>
            </execution>
          </executions>
          <configuration>
            <excludes>
              <exclude>**/AutoValue_*.class</exclude>
            </excludes>
          </configuration>
        </plugin>

        <!-- Report jacoco coverage to coveralls.io -->
        <plugin>
          <groupId>org.eluder.coveralls</groupId>
          <artifactId>coveralls-maven-plugin</artifactId>
          <version>4.3.0</version>
        </plugin>

        <plugin>
          <groupId>org.apache.maven.plugins</groupId>
          <artifactId>maven-surefire-plugin</artifactId>
          <version>${surefire-plugin.version}</version>
          <configuration>
            <useManifestOnlyJar>false</useManifestOnlyJar>
            <trimStackTrace>false</trimStackTrace>
            <redirectTestOutputToFile>true</redirectTestOutputToFile>
            <argLine>${beamSurefireArgline}</argLine>
          </configuration>
          <dependencies>
            <dependency>
              <groupId>org.apache.maven.surefire</groupId>
              <artifactId>surefire-junit47</artifactId>
              <version>${surefire-plugin.version}</version>
            </dependency>
          </dependencies>
        </plugin>

        <plugin>
          <groupId>org.apache.maven.plugins</groupId>
          <artifactId>maven-failsafe-plugin</artifactId>
          <version>${failsafe-plugin.version}</version>
          <configuration>
            <trimStackTrace>false</trimStackTrace>
            <redirectTestOutputToFile>true</redirectTestOutputToFile>
          </configuration>
        </plugin>

        <!-- This plugin's configuration tells the m2e plugin how to import this
          Maven project into the Eclipse environment. -->
        <plugin>
          <groupId>org.eclipse.m2e</groupId>
          <artifactId>lifecycle-mapping</artifactId>
          <version>1.0.0</version>
          <configuration>
            <lifecycleMappingMetadata>
              <pluginExecutions>
                <pluginExecution>
                  <pluginExecutionFilter>
                    <groupId>org.apache.avro</groupId>
                    <artifactId>avro-maven-plugin</artifactId>
                    <versionRange>${avro.version}</versionRange>
                    <goals>
                      <goal>schema</goal>
                    </goals>
                  </pluginExecutionFilter>
                  <action>
                    <execute>
                      <runOnIncremental>false</runOnIncremental>
                    </execute>
                  </action>
                </pluginExecution>
                <pluginExecution>
                  <pluginExecutionFilter>
                    <groupId>org.apache.maven.plugins</groupId>
                    <artifactId>maven-jar-plugin</artifactId>
                    <versionRange>[2.5,)</versionRange>
                    <goals>
                      <goal>jar</goal>
                      <goal>test-jar</goal>
                    </goals>
                  </pluginExecutionFilter>
                  <action>
                    <ignore />
                  </action>
                </pluginExecution>
                <pluginExecution>
                  <pluginExecutionFilter>
                    <groupId>org.jacoco</groupId>
                    <artifactId>jacoco-maven-plugin</artifactId>
                    <versionRange>[0.7.5,)</versionRange>
                    <goals>
                      <goal>report</goal>
                      <goal>prepare-agent</goal>
                    </goals>
                  </pluginExecutionFilter>
                  <action>
                    <ignore />
                  </action>
                </pluginExecution>
              </pluginExecutions>
            </lifecycleMappingMetadata>
          </configuration>
        </plugin>

        <plugin>
          <groupId>org.apache.maven.plugins</groupId>
          <artifactId>maven-shade-plugin</artifactId>
          <version>${maven-shade-plugin.version}</version>
          <executions>
            <execution>
              <id>bundle-and-repackage</id>
              <phase>package</phase>
              <goals>
                <goal>shade</goal>
              </goals>
              <configuration>
                <shadeTestJar>true</shadeTestJar>
                <artifactSet>
                  <includes>
                    <include>com.google.guava:guava</include>
                  </includes>
                </artifactSet>
                <filters>
                  <filter>
                    <artifact>*:*</artifact>
                    <excludes>
                      <exclude>META-INF/*.SF</exclude>
                      <exclude>META-INF/*.DSA</exclude>
                      <exclude>META-INF/*.RSA</exclude>
                    </excludes>
                  </filter>
                </filters>
                <relocations>
                  <relocation>
                    <pattern>com.google.common</pattern>
                    <excludes>
                      <!-- com.google.common is too generic, need to exclude guava-testlib -->
                      <exclude>com.google.common.**.testing.*</exclude>
                    </excludes>
                    <!--suppress MavenModelInspection -->
                    <shadedPattern>
                      org.apache.${renderedArtifactId}.repackaged.com.google.common
                    </shadedPattern>
                  </relocation>
                  <relocation>
                    <pattern>com.google.thirdparty</pattern>
                    <!--suppress MavenModelInspection -->
                    <shadedPattern>
                      org.apache.${renderedArtifactId}.repackaged.com.google.thirdparty
                    </shadedPattern>
                  </relocation>
                </relocations>
                <transformers>
                  <transformer implementation="org.apache.maven.plugins.shade.resource.ServicesResourceTransformer" />
                </transformers>
              </configuration>
            </execution>
          </executions>
        </plugin>

        <plugin>
          <groupId>org.apache.avro</groupId>
          <artifactId>avro-maven-plugin</artifactId>
          <version>${avro.version}</version>
        </plugin>

        <plugin>
          <groupId>org.apache.maven.plugins</groupId>
          <artifactId>maven-release-plugin</artifactId>
          <version>2.5.3</version>
          <configuration>
            <releaseProfiles>release</releaseProfiles>
            <preparationGoals>clean install</preparationGoals>
            <goals>deploy</goals>
            <autoVersionSubmodules>true</autoVersionSubmodules>
          </configuration>
        </plugin>

        <!-- Rename the artifact produced by the Apache parent's
             source release. -->
        <plugin>
          <groupId>org.apache.maven.plugins</groupId>
          <artifactId>maven-assembly-plugin</artifactId>
          <version>3.0.0</version>
          <executions>
            <execution>
              <id>source-release-assembly</id>
              <configuration>
                <finalName>apache-beam-${project.version}</finalName>
              </configuration>
            </execution>
          </executions>
        </plugin>

        <plugin>
          <groupId>org.codehaus.mojo</groupId>
          <artifactId>findbugs-maven-plugin</artifactId>
          <version>3.0.4</version>
          <dependencies>
            <dependency>
              <groupId>org.apache.beam</groupId>
              <artifactId>beam-sdks-java-build-tools</artifactId>
              <version>${project.version}</version>
            </dependency>

            <!-- Explicitly exclude deps which we do not really need. -->
            <dependency>
              <groupId>com.google.code.findbugs</groupId>
              <artifactId>findbugs</artifactId>
              <version>${findbugs.version}</version>
              <exclusions>
                <exclusion>
                  <groupId>com.apple</groupId>
                  <artifactId>AppleJavaExtensions</artifactId>
                </exclusion>
              </exclusions>
            </dependency>
          </dependencies>

          <configuration>
            <excludeFilterFile>beam/findbugs-filter.xml</excludeFilterFile>
          </configuration>

          <executions>
            <execution>
              <phase>test-compile</phase>
              <goals>
                <goal>check</goal>
              </goals>
            </execution>
          </executions>
        </plugin>

        <plugin>
          <groupId>org.apache.maven.plugins</groupId>
          <artifactId>maven-clean-plugin</artifactId>
          <version>3.0.0</version>
          <configuration>
            <filesets>
              <fileset>
                <directory>.</directory>
                <includes>
                  <include>**/*.pyc</include>
                  <include>**/*.egg-info/</include>
                  <include>**/sdks/python/LICENSE</include>
                  <include>**/sdks/python/NOTICE</include>
                  <include>**/sdks/python/README.md</include>
                </includes>
                <followSymlinks>false</followSymlinks>
              </fileset>
            </filesets>
          </configuration>
        </plugin>

        <plugin>
          <groupId>org.codehaus.mojo</groupId>
          <artifactId>build-helper-maven-plugin</artifactId>
          <version>3.0.0</version>
          <executions>
            <execution>
              <id>render-artifact-id</id>
              <goals>
                <goal>regex-properties</goal>
              </goals>
              <phase>prepare-package</phase>
              <configuration>
                <regexPropertySettings>
                  <regexPropertySetting>
                    <name>renderedArtifactId</name>
                    <regex>[^A-Za-z0-9]</regex>
                    <replacement>.</replacement>
                    <value>${project.artifactId}</value>
                    <failIfNoMatch>false</failIfNoMatch>
                  </regexPropertySetting>
                </regexPropertySettings>
              </configuration>
            </execution>
          </executions>
        </plugin>

        <plugin>
          <groupId>io.github.zlika</groupId>
          <artifactId>reproducible-build-maven-plugin</artifactId>
          <version>${reproducible-build-maven-plugin.version}</version>
          <executions>
            <execution>
              <goals>
                <goal>strip-jar</goal>
              </goals>
            </execution>
          </executions>
        </plugin>
      </plugins>
    </pluginManagement>

    <plugins>
      <plugin>
        <groupId>org.apache.maven.plugins</groupId>
        <artifactId>maven-dependency-plugin</artifactId>
        <version>${maven-dependency-plugin.version}</version>
        <executions>
          <execution>
            <goals><goal>analyze-only</goal></goals>
            <configuration>
              <!-- Ignore runtime-only dependencies in analysis -->
              <ignoreNonCompile>true</ignoreNonCompile>
              <failOnWarning>true</failOnWarning>
            </configuration>
          </execution>
        </executions>
      </plugin>
      <plugin>
        <groupId>org.apache.maven.plugins</groupId>
        <artifactId>maven-enforcer-plugin</artifactId>
        <version>${maven-enforcer-plugin.version}</version>
        <executions>
          <execution>
            <id>enforce</id>
            <goals>
              <goal>enforce</goal>
            </goals>
            <configuration>
              <rules>
                <enforceBytecodeVersion>
                  <maxJdkVersion>1.7</maxJdkVersion>
                  <excludes>
                    <!--
                      Supplied by the user JDK and compiled with matching
                      version. Is not shaded, so safe to ignore.
                    -->
                    <exclude>jdk.tools:jdk.tools</exclude>
                  </excludes>
                </enforceBytecodeVersion>
                <requireJavaVersion>
                  <version>[1.7,)</version>
                </requireJavaVersion>
                <requireMavenVersion>
                  <!-- Keep aligned with preqrequisite section below. -->
                  <version>[3.2,)</version>
                </requireMavenVersion>
              </rules>
            </configuration>
          </execution>
          <execution>
            <id>enforce-banned-dependencies</id>
            <goals>
              <goal>enforce</goal>
            </goals>
            <configuration>
              <rules>
                <bannedDependencies>
                  <excludes>
                    <exclude>com.google.guava:guava-jdk5</exclude>
                    <exclude>com.google.protobuf:protobuf-lite</exclude>
                  </excludes>
                </bannedDependencies>
              </rules>
              <fail>true</fail>
            </configuration>
          </execution>
        </executions>
        <dependencies>
          <dependency>
            <groupId>org.codehaus.mojo</groupId>
            <artifactId>extra-enforcer-rules</artifactId>
            <version>1.0-beta-6</version>
          </dependency>
        </dependencies>
      </plugin>
      <plugin>
        <groupId>org.codehaus.mojo</groupId>
        <artifactId>build-helper-maven-plugin</artifactId>
      </plugin>
      <!-- Ensure that the Maven jar plugin runs before the Maven
        shade plugin by listing the plugin higher within the file. -->
      <plugin>
        <groupId>org.apache.maven.plugins</groupId>
        <artifactId>maven-jar-plugin</artifactId>
      </plugin>
      <plugin>
        <groupId>org.apache.maven.plugins</groupId>
        <artifactId>maven-shade-plugin</artifactId>
      </plugin>
      <plugin>
        <groupId>org.apache.maven.plugins</groupId>
        <artifactId>maven-resources-plugin</artifactId>
        <version>3.0.2</version>
        <inherited>false</inherited>
        <executions>
          <execution>
            <id>python-copy-resources</id>
            <phase>prepare-package</phase>
            <goals>
              <goal>copy-resources</goal>
            </goals>
            <configuration>
              <outputDirectory>${basedir}/sdks/python</outputDirectory>
              <resources>
                <resource>
                  <directory>${basedir}</directory>
                  <includes>
                    <include>LICENSE</include>
                    <include>NOTICE</include>
                    <include>README.md</include>
                  </includes>
                </resource>
              </resources>
            </configuration>
          </execution>
        </executions>
      </plugin>
    </plugins>
  </build>

  <reporting>
    <plugins>
      <plugin>
        <groupId>org.codehaus.mojo</groupId>
        <artifactId>versions-maven-plugin</artifactId>
        <version>2.3</version>
        <reportSets>
          <reportSet>
            <reports>
              <report>dependency-updates-report</report>
              <report>plugin-updates-report</report>
            </reports>
          </reportSet>
        </reportSets>
      </plugin>
    </plugins>
  </reporting>

  <prerequisites>
    <!-- Keep aligned with requireMavenVersion section above. -->
    <maven>3.2</maven>
  </prerequisites>
</project><|MERGE_RESOLUTION|>--- conflicted
+++ resolved
@@ -108,11 +108,7 @@
     <api-common.version>1.0.0-rc2</api-common.version>
     <avro.version>1.8.2</avro.version>
     <bigquery.version>v2-rev355-1.22.0</bigquery.version>
-<<<<<<< HEAD
     <bigtable.version>1.0.0-pre3</bigtable.version>
-=======
-    <bigtable.version>0.9.7.1</bigtable.version>
->>>>>>> 24d6dd8e
     <cloudresourcemanager.version>v1-rev6-1.22.0</cloudresourcemanager.version>
     <pubsubgrpc.version>0.1.0</pubsubgrpc.version>
     <clouddebugger.version>v2-rev8-1.22.0</clouddebugger.version>
@@ -147,11 +143,7 @@
     <netty.tcnative.version>1.1.33.Fork26</netty.tcnative.version>
     <protobuf.version>3.2.0</protobuf.version>
     <pubsub.version>v1-rev10-1.22.0</pubsub.version>
-<<<<<<< HEAD
     <slf4j.version>1.7.25</slf4j.version>
-=======
-    <slf4j.version>1.7.14</slf4j.version>
->>>>>>> 24d6dd8e
     <spanner.version>0.20.0-beta</spanner.version>
     <spark.version>1.6.3</spark.version>
     <spring.version>4.3.5.RELEASE</spring.version>
@@ -160,6 +152,8 @@
     <woodstox.version>4.4.1</woodstox.version>
     <spring.version>4.3.5.RELEASE</spring.version>
     <snappy-java.version>1.1.4</snappy-java.version>
+    <kafka.clients.version>0.10.1.0</kafka.clients.version>
+    <commons.csv.version>1.4</commons.csv.version>
 
     <os-maven-plugin.version>1.5.0.Final</os-maven-plugin.version>
     <groovy-maven-plugin.version>2.0</groovy-maven-plugin.version>
@@ -171,10 +165,7 @@
     <maven-exec-plugin.version>1.6.0</maven-exec-plugin.version>
     <maven-jar-plugin.version>3.0.2</maven-jar-plugin.version>
     <maven-javadoc-plugin.version>3.0.0-M1</maven-javadoc-plugin.version>
-<<<<<<< HEAD
     <maven-license-plugin.version>1.13</maven-license-plugin.version>
-=======
->>>>>>> 24d6dd8e
     <maven-resources-plugin.version>3.0.2</maven-resources-plugin.version>
     <maven-shade-plugin.version>3.0.0</maven-shade-plugin.version>
     <reproducible-build-maven-plugin.version>0.3</reproducible-build-maven-plugin.version>
@@ -471,6 +462,28 @@
 
       <dependency>
         <groupId>org.apache.beam</groupId>
+        <artifactId>beam-sdks-java-io-elasticsearch-tests-common</artifactId>
+        <version>${project.version}</version>
+        <scope>test</scope>
+        <classifier>tests</classifier>
+      </dependency>
+
+      <dependency>
+        <groupId>org.apache.beam</groupId>
+        <artifactId>beam-sdks-java-io-elasticsearch-tests-2</artifactId>
+        <version>${project.version}</version>
+        <scope>test</scope>
+      </dependency>
+
+      <dependency>
+        <groupId>org.apache.beam</groupId>
+        <artifactId>beam-sdks-java-io-elasticsearch-tests-5</artifactId>
+        <version>${project.version}</version>
+        <scope>test</scope>
+      </dependency>
+
+      <dependency>
+        <groupId>org.apache.beam</groupId>
         <artifactId>beam-sdks-java-io-google-cloud-platform</artifactId>
         <version>${project.version}</version>
       </dependency>
@@ -1170,6 +1183,18 @@
         <groupId>org.apache.spark</groupId>
         <artifactId>spark-network-common_2.10</artifactId>
         <version>${spark.version}</version>
+      </dependency>
+
+      <dependency>
+        <groupId>org.apache.kafka</groupId>
+        <artifactId>kafka-clients</artifactId>
+        <version>${kafka.clients.version}</version>
+      </dependency>
+
+      <dependency>
+        <groupId>org.apache.commons</groupId>
+        <artifactId>commons-csv</artifactId>
+        <version>${commons.csv.version}</version>
       </dependency>
 
       <!-- Testing -->
