#
# Licensed to the Apache Software Foundation (ASF) under one or more
# contributor license agreements.  See the NOTICE file distributed with
# this work for additional information regarding copyright ownership.
# The ASF licenses this file to You under the Apache License, Version 2.0
# (the "License"); you may not use this file except in compliance with
# the License.  You may obtain a copy of the License at
#
#    http://www.apache.org/licenses/LICENSE-2.0
#
# Unless required by applicable law or agreed to in writing, software
# distributed under the License is distributed on an "AS IS" BASIS,
# WITHOUT WARRANTIES OR CONDITIONS OF ANY KIND, either express or implied.
# See the License for the specific language governing permissions and
# limitations under the License.
#

"""Pipeline options obtained from command line parsing."""

import argparse

from apache_beam.transforms.display import HasDisplayData
from apache_beam.options.value_provider import StaticValueProvider
from apache_beam.options.value_provider import RuntimeValueProvider
from apache_beam.options.value_provider import ValueProvider


__all__ = [
    'PipelineOptions',
    'StandardOptions',
    'TypeOptions',
    'DirectOptions',
    'GoogleCloudOptions',
    'WorkerOptions',
    'DebugOptions',
    'ProfilingOptions',
    'SetupOptions',
    'TestOptions',
    ]


def _static_value_provider_of(value_type):
  """"Helper function to plug a ValueProvider into argparse.

  Args:
    value_type: the type of the value. Since the type param of argparse's
                add_argument will always be ValueProvider, we need to
                preserve the type of the actual value.
  Returns:
    A partially constructed StaticValueProvider in the form of a function.

  """
  def _f(value):
    _f.func_name = value_type.__name__
    return StaticValueProvider(value_type, value)
  return _f


class _BeamArgumentParser(argparse.ArgumentParser):
  """An ArgumentParser that supports ValueProvider options.

  Example Usage::

    class TemplateUserOptions(PipelineOptions):
      @classmethod

      def _add_argparse_args(cls, parser):
        parser.add_value_provider_argument('--vp-arg1', default='start')
        parser.add_value_provider_argument('--vp-arg2')
        parser.add_argument('--non-vp-arg')

  """
  def add_value_provider_argument(self, *args, **kwargs):
    """ValueProvider arguments can be either of type keyword or positional.
    At runtime, even positional arguments will need to be supplied in the
    key/value form.
    """
    # Extract the option name from positional argument ['pos_arg']
    assert args != () and len(args[0]) >= 1
    if args[0][0] != '-':
      option_name = args[0]
      if kwargs.get('nargs') is None:  # make them optionally templated
        kwargs['nargs'] = '?'
    else:
      # or keyword arguments like [--kw_arg, -k, -w] or [--kw-arg]
      option_name = [i.replace('--', '') for i in args if i[:2] == '--'][0]

    # reassign the type to make room for using
    # StaticValueProvider as the type for add_argument
    value_type = kwargs.get('type') or str
    kwargs['type'] = _static_value_provider_of(value_type)

    # reassign default to default_value to make room for using
    # RuntimeValueProvider as the default for add_argument
    default_value = kwargs.get('default')
    kwargs['default'] = RuntimeValueProvider(
        option_name=option_name,
        value_type=value_type,
        default_value=default_value
    )

    # have add_argument do most of the work
    self.add_argument(*args, **kwargs)


class PipelineOptions(HasDisplayData):
  """Pipeline options class used as container for command line options.

  The class is essentially a wrapper over the standard argparse Python module
  (see https://docs.python.org/3/library/argparse.html).  To define one option
  or a group of options you subclass from PipelineOptions::

    class XyzOptions(PipelineOptions):

      @classmethod
      def _add_argparse_args(cls, parser):
        parser.add_argument('--abc', default='start')
        parser.add_argument('--xyz', default='end')

  The arguments for the add_argument() method are exactly the ones
  described in the argparse public documentation.

  Pipeline objects require an options object during initialization.
  This is obtained simply by initializing an options class as defined above::

    p = Pipeline(options=XyzOptions())
    if p.options.xyz == 'end':
      raise ValueError('Option xyz has an invalid value.')

  By default the options classes will use command line arguments to initialize
  the options.
  """
  def __init__(self, flags=None, **kwargs):
    """Initialize an options class.

    The initializer will traverse all subclasses, add all their argparse
    arguments and then parse the command line specified by flags or by default
    the one obtained from sys.argv.

    The subclasses are not expected to require a redefinition of __init__.

    Args:
      flags: An iterable of command line arguments to be used. If not specified
        then sys.argv will be used as input for parsing arguments.

      **kwargs: Add overrides for arguments passed in flags.
    """
    self._flags = flags
    self._all_options = kwargs
    parser = _BeamArgumentParser()

    for cls in type(self).mro():
      if cls == PipelineOptions:
        break
      elif '_add_argparse_args' in cls.__dict__:
        cls._add_argparse_args(parser)
    # The _visible_options attribute will contain only those options from the
    # flags (i.e., command line) that can be recognized. The _all_options
    # field contains additional overrides.
    self._visible_options, _ = parser.parse_known_args(flags)

  @classmethod
  def _add_argparse_args(cls, parser):
    # Override this in subclasses to provide options.
    pass

  @classmethod
  def from_dictionary(cls, options):
    """Returns a PipelineOptions from a dictionary of arguments.

    Args:
      options: Dictionary of argument value pairs.

    Returns:
      A PipelineOptions object representing the given arguments.
    """
    flags = []
    for k, v in options.iteritems():
      if isinstance(v, bool):
        if v:
          flags.append('--%s' % k)
      else:
        flags.append('--%s=%s' % (k, v))

    return cls(flags)

  def get_all_options(self, drop_default=False):
    """Returns a dictionary of all defined arguments.

    Returns a dictionary of all defined arguments (arguments that are defined in
    any subclass of PipelineOptions) into a dictionary.

    Args:
      drop_default: If set to true, options that are equal to their default
        values, are not returned as part of the result dictionary.

    Returns:
      Dictionary of all args and values.
    """

    # TODO(BEAM-1319): PipelineOption sub-classes in the main session might be
    # repeated. Pick last unique instance of each subclass to avoid conflicts.
    subset = {}
    parser = _BeamArgumentParser()
    for cls in PipelineOptions.__subclasses__():
      subset[str(cls)] = cls
    for cls in subset.values():
      cls._add_argparse_args(parser)  # pylint: disable=protected-access
    known_args, _ = parser.parse_known_args(self._flags)
    result = vars(known_args)

    # Apply the overrides if any
    for k in result.keys():
      if k in self._all_options:
        result[k] = self._all_options[k]
      if (drop_default and
          parser.get_default(k) == result[k] and
          not isinstance(parser.get_default(k), ValueProvider)):
        del result[k]

    return result

  def display_data(self):
    return self.get_all_options(True)

  def view_as(self, cls):
    view = cls(self._flags)
    view._all_options = self._all_options
    return view

  def _visible_option_list(self):
    return sorted(option
                  for option in dir(self._visible_options) if option[0] != '_')

  def __dir__(self):
    return sorted(dir(type(self)) + self.__dict__.keys() +
                  self._visible_option_list())

  def __getattr__(self, name):
    # Special methods which may be accessed before the object is
    # fully constructed (e.g. in unpickling).
    if name[:2] == name[-2:] == '__':
      return object.__getattribute__(self, name)
    elif name in self._visible_option_list():
      return self._all_options.get(name, getattr(self._visible_options, name))
    else:
      raise AttributeError("'%s' object has no attribute '%s'" %
                           (type(self).__name__, name))

  def __setattr__(self, name, value):
    if name in ('_flags', '_all_options', '_visible_options'):
      super(PipelineOptions, self).__setattr__(name, value)
    elif name in self._visible_option_list():
      self._all_options[name] = value
    else:
      raise AttributeError("'%s' object has no attribute '%s'" %
                           (type(self).__name__, name))

  def __str__(self):
    return '%s(%s)' % (type(self).__name__,
                       ', '.join('%s=%s' % (option, getattr(self, option))
                                 for option in self._visible_option_list()))


class StandardOptions(PipelineOptions):

  DEFAULT_RUNNER = 'DirectRunner'

  @classmethod
  def _add_argparse_args(cls, parser):
    parser.add_argument(
        '--runner',
        help=('Pipeline runner used to execute the workflow. Valid values are '
              'DirectRunner, DataflowRunner.'))
    # Whether to enable streaming mode.
    parser.add_argument('--streaming',
                        default=False,
                        action='store_true',
                        help='Whether to enable streaming mode.')


class TypeOptions(PipelineOptions):

  @classmethod
  def _add_argparse_args(cls, parser):
    # TODO(laolu): Add a type inferencing option here once implemented.
    parser.add_argument('--type_check_strictness',
                        default='DEFAULT_TO_ANY',
                        choices=['ALL_REQUIRED', 'DEFAULT_TO_ANY'],
                        help='The level of exhaustive manual type-hint '
                        'annotation required')
    parser.add_argument('--no_pipeline_type_check',
                        dest='pipeline_type_check',
                        action='store_false',
                        help='Disable type checking at pipeline construction '
                        'time')
    parser.add_argument('--runtime_type_check',
                        default=False,
                        action='store_true',
                        help='Enable type checking at pipeline execution '
                        'time. NOTE: only supported with the '
                        'DirectRunner')


class DirectOptions(PipelineOptions):
  """DirectRunner-specific execution options."""

  @classmethod
  def _add_argparse_args(cls, parser):
    parser.add_argument(
        '--no_direct_runner_use_stacked_bundle',
        action='store_false',
        dest='direct_runner_use_stacked_bundle',
        help='DirectRunner uses stacked WindowedValues within a Bundle for '
        'memory optimization. Set --no_direct_runner_use_stacked_bundle to '
        'avoid it.')


class GoogleCloudOptions(PipelineOptions):
  """Google Cloud Dataflow service execution options."""

  BIGQUERY_API_SERVICE = 'bigquery.googleapis.com'
  COMPUTE_API_SERVICE = 'compute.googleapis.com'
  STORAGE_API_SERVICE = 'storage.googleapis.com'
  DATAFLOW_ENDPOINT = 'https://dataflow.googleapis.com'

  @classmethod
  def _add_argparse_args(cls, parser):
    parser.add_argument(
        '--dataflow_endpoint',
        default=cls.DATAFLOW_ENDPOINT,
        help=
        ('The URL for the Dataflow API. If not set, the default public URL '
         'will be used.'))
    # Remote execution must check that this option is not None.
    parser.add_argument('--project',
                        default=None,
                        help='Name of the Cloud project owning the Dataflow '
                        'job.')
    # Remote execution must check that this option is not None.
    parser.add_argument('--job_name',
                        default=None,
                        help='Name of the Cloud Dataflow job.')
    # Remote execution must check that this option is not None.
    parser.add_argument('--staging_location',
                        default=None,
                        help='GCS path for staging code packages needed by '
                        'workers.')
    # Remote execution must check that this option is not None.
    # If staging_location is not set, it defaults to temp_location.
    parser.add_argument('--temp_location',
                        default=None,
                        help='GCS path for saving temporary workflow jobs.')
    # The Cloud Dataflow service does not yet honor this setting. However, once
    # service support is added then users of this SDK will be able to control
    # the region. Default is up to the Dataflow service. See
    # https://cloud.google.com/compute/docs/regions-zones/regions-zones for a
    # list of valid options/
    parser.add_argument('--region',
                        default='us-central1',
                        help='The Google Compute Engine region for creating '
                        'Dataflow job.')
    parser.add_argument('--service_account_email',
                        default=None,
                        help='Identity to run virtual machines as.')
    parser.add_argument('--no_auth', dest='no_auth', type=bool, default=False)
    # Option to run templated pipelines
    parser.add_argument('--template_location',
                        default=None,
                        help='Save job to specified local or GCS location.')

  def validate(self, validator):
    errors = []
    if validator.is_service_runner():
      errors.extend(validator.validate_cloud_options(self))
      errors.extend(validator.validate_gcs_path(self, 'temp_location'))
      if getattr(self, 'staging_location',
                 None) or getattr(self, 'temp_location', None) is None:
        errors.extend(validator.validate_gcs_path(self, 'staging_location'))

    if self.view_as(DebugOptions).dataflow_job_file:
      if self.view_as(GoogleCloudOptions).template_location:
        errors.append('--dataflow_job_file and --template_location '
                      'are mutually exclusive.')

    return errors


# Command line options controlling the worker pool configuration.
# TODO(silviuc): Update description when autoscaling options are in.
class WorkerOptions(PipelineOptions):
  """Worker pool configuration options."""

  @classmethod
  def _add_argparse_args(cls, parser):
    parser.add_argument(
        '--num_workers',
        type=int,
        default=None,
        help=
        ('Number of workers to use when executing the Dataflow job. If not '
         'set, the Dataflow service will use a reasonable default.'))
    parser.add_argument(
        '--max_num_workers',
        type=int,
        default=None,
        help=
        ('Maximum number of workers to use when executing the Dataflow job.'))
    parser.add_argument(
        '--autoscaling_algorithm',
        type=str,
        choices=['NONE', 'THROUGHPUT_BASED'],
        default=None,  # Meaning unset, distinct from 'NONE' meaning don't scale
        help=
        ('If and how to autoscale the workerpool.'))
    parser.add_argument(
        '--worker_machine_type',
        dest='machine_type',
        default=None,
        help=('Machine type to create Dataflow worker VMs as. See '
              'https://cloud.google.com/compute/docs/machine-types '
              'for a list of valid options. If not set, '
              'the Dataflow service will choose a reasonable '
              'default.'))
    parser.add_argument(
        '--disk_size_gb',
        type=int,
        default=None,
        help=
        ('Remote worker disk size, in gigabytes, or 0 to use the default size. '
         'If not set, the Dataflow service will use a reasonable default.'))
    parser.add_argument(
        '--worker_disk_type',
        dest='disk_type',
        default=None,
        help=('Specifies what type of persistent disk should be used.'))
    parser.add_argument(
        '--zone',
        default=None,
        help=(
            'GCE availability zone for launching workers. Default is up to the '
            'Dataflow service.'))
    parser.add_argument(
        '--network',
        default=None,
        help=(
            'GCE network for launching workers. Default is up to the Dataflow '
            'service.'))
    parser.add_argument(
        '--subnetwork',
        default=None,
        help=(
            'GCE subnetwork for launching workers. Default is up to the '
            'Dataflow service. Expected format is '
            'regions/REGION/subnetworks/SUBNETWORK or the fully qualified '
            'subnetwork name. For more information, see '
            'https://cloud.google.com/compute/docs/vpc/'))
    parser.add_argument(
        '--worker_harness_container_image',
        default=None,
        help=('Docker registry location of container image to use for the '
              'worker harness. Default is the container for the version of the '
              'SDK. Note: currently, only approved Google Cloud Dataflow '
              'container images may be used here.'))
    parser.add_argument(
        '--use_public_ips',
        default=None,
        action='store_true',
        help='Whether to assign public IP addresses to the worker VMs.')
    parser.add_argument(
        '--no_use_public_ips',
        dest='use_public_ips',
        default=None,
        action='store_false',
        help='Whether to assign only private IP addresses to the worker VMs.')

  def validate(self, validator):
    errors = []
    if validator.is_service_runner():
      errors.extend(
          validator.validate_optional_argument_positive(self, 'num_workers'))
    return errors


class DebugOptions(PipelineOptions):

  @classmethod
  def _add_argparse_args(cls, parser):
    parser.add_argument('--dataflow_job_file',
                        default=None,
                        help='Debug file to write the workflow specification.')
    parser.add_argument(
        '--experiment', '--experiments',
        dest='experiments',
        action='append',
        default=None,
        help=
        ('Runners may provide a number of experimental features that can be '
         'enabled with this flag. Please sync with the owners of the runner '
         'before enabling any experiments.'))


class ProfilingOptions(PipelineOptions):

  @classmethod
  def _add_argparse_args(cls, parser):
    parser.add_argument('--profile_cpu',
                        action='store_true',
                        help='Enable work item CPU profiling.')
    parser.add_argument('--profile_memory',
                        action='store_true',
                        help='Enable work item heap profiling.')
    parser.add_argument('--profile_location',
                        default=None,
                        help='GCS path for saving profiler data.')


class SetupOptions(PipelineOptions):

  @classmethod
  def _add_argparse_args(cls, parser):
    # Options for installing dependencies in the worker.
    parser.add_argument(
        '--requirements_file',
        default=None,
        help=
        ('Path to a requirements file containing package dependencies. '
         'Typically it is produced by a pip freeze command. More details: '
         'https://pip.pypa.io/en/latest/reference/pip_freeze.html. '
         'If used, all the packages specified will be downloaded, '
         'cached (use --requirements_cache to change default location), '
         'and then staged so that they can be automatically installed in '
         'workers during startup. The cache is refreshed as needed '
         'avoiding extra downloads for existing packages. Typically the '
         'file is named requirements.txt.'))
    parser.add_argument(
        '--requirements_cache',
        default=None,
        help=
        ('Path to a folder to cache the packages specified in '
         'the requirements file using the --requirements_file option.'))
    parser.add_argument(
        '--setup_file',
        default=None,
        help=
        ('Path to a setup Python file containing package dependencies. If '
         'specified, the file\'s containing folder is assumed to have the '
         'structure required for a setuptools setup package. The file must be '
         'named setup.py. More details: '
         'https://pythonhosted.org/an_example_pypi_project/setuptools.html '
         'During job submission a source distribution will be built and the '
         'worker will install the resulting package before running any custom '
         'code.'))
    parser.add_argument(
<<<<<<< HEAD
        '--beam_plugins',
=======
        '--beam_plugin', '--beam_plugin',
        dest='beam_plugins',
        action='append',
>>>>>>> fc9b8cf0
        default=None,
        help=
        ('Bootstrap the python process before executing any code by importing '
         'all the plugins used in the pipeline. Please pass a comma separated'
         'list of import paths to be included. This is currently an '
<<<<<<< HEAD
         'experimental flag and provides no stability.'))
=======
         'experimental flag and provides no stability. Multiple '
         '--beam_plugin options can be specified if more than one plugin '
         'is needed.'))
>>>>>>> fc9b8cf0
    parser.add_argument(
        '--save_main_session',
        default=False,
        action='store_true',
        help=
        ('Save the main session state so that pickled functions and classes '
         'defined in __main__ (e.g. interactive session) can be unpickled. '
         'Some workflows do not need the session state if for instance all '
         'their functions/classes are defined in proper modules (not __main__)'
         ' and the modules are importable in the worker. '))
    parser.add_argument(
        '--sdk_location',
        default='default',
        help=
        ('Override the default location from where the Beam SDK is downloaded. '
         'It can be a URL, a GCS path, or a local path to an SDK tarball. '
         'Workflow submissions will download or copy an SDK tarball from here. '
         'If set to the string "default", a standard SDK location is used. If '
         'empty, no SDK is copied.'))
    parser.add_argument(
        '--extra_package', '--extra_packages',
        dest='extra_packages',
        action='append',
        default=None,
        help=
        ('Local path to a Python package file. The file is expected to be (1) '
         'a package tarball (".tar") or (2) a compressed package tarball '
         '(".tar.gz") which can be installed using the "pip install" command '
         'of the standard pip package. Multiple --extra_package options can '
         'be specified if more than one package is needed. During job '
         'submission, the files will be staged in the staging area '
         '(--staging_location option) and the workers will install them in '
         'same order they were specified on the command line.'))


class TestOptions(PipelineOptions):

  @classmethod
  def _add_argparse_args(cls, parser):
    # Options for e2e test pipeline.
    parser.add_argument(
        '--on_success_matcher',
        default=None,
        help=('Verify state/output of e2e test pipeline. This is pickled '
              'version of the matcher which should extends '
              'hamcrest.core.base_matcher.BaseMatcher.'))
    parser.add_argument(
        '--dry_run',
        default=False,
        help=('Used in unit testing runners without submitting the '
              'actual job.'))

  def validate(self, validator):
    errors = []
    if self.view_as(TestOptions).on_success_matcher:
      errors.extend(validator.validate_test_matcher(self, 'on_success_matcher'))
    return errors

# TODO(silviuc): Add --files_to_stage option.
# This could potentially replace the --requirements_file and --setup_file.

# TODO(silviuc): Non-standard options. Keep them? If yes, add help too!
# Remote execution must check that this option is not None.


class OptionsContext(object):
  """Set default pipeline options for pipelines created in this block.

  This is particularly useful for pipelines implicitly created with the

      [python list] | PTransform

  construct.

  Can also be used as a decorator.
  """
  overrides = []

  def __init__(self, **options):
    self.options = options

  def __enter__(self):
    self.overrides.append(self.options)

  def __exit__(self, *exn_info):
    self.overrides.pop()

  def __call__(self, f, *args, **kwargs):

    def wrapper(*args, **kwargs):
      with self:
        f(*args, **kwargs)

    return wrapper

  @classmethod
  def augment_options(cls, options):
    for override in cls.overrides:
      for name, value in override.items():
        setattr(options, name, value)
    return options<|MERGE_RESOLUTION|>--- conflicted
+++ resolved
@@ -552,25 +552,17 @@
          'worker will install the resulting package before running any custom '
          'code.'))
     parser.add_argument(
-<<<<<<< HEAD
-        '--beam_plugins',
-=======
         '--beam_plugin', '--beam_plugin',
         dest='beam_plugins',
         action='append',
->>>>>>> fc9b8cf0
         default=None,
         help=
         ('Bootstrap the python process before executing any code by importing '
          'all the plugins used in the pipeline. Please pass a comma separated'
          'list of import paths to be included. This is currently an '
-<<<<<<< HEAD
-         'experimental flag and provides no stability.'))
-=======
          'experimental flag and provides no stability. Multiple '
          '--beam_plugin options can be specified if more than one plugin '
          'is needed.'))
->>>>>>> fc9b8cf0
     parser.add_argument(
         '--save_main_session',
         default=False,
