#
# Licensed to the Apache Software Foundation (ASF) under one or more
# contributor license agreements.  See the NOTICE file distributed with
# this work for additional information regarding copyright ownership.
# The ASF licenses this file to You under the Apache License, Version 2.0
# (the "License"); you may not use this file except in compliance with
# the License.  You may obtain a copy of the License at
#
#    http://www.apache.org/licenses/LICENSE-2.0
#
# Unless required by applicable law or agreed to in writing, software
# distributed under the License is distributed on an "AS IS" BASIS,
# WITHOUT WARRANTIES OR CONDITIONS OF ANY KIND, either express or implied.
# See the License for the specific language governing permissions and
# limitations under the License.
#

"""A PipelineRunner using the SDK harness.
"""
import base64
import collections
import logging
import Queue as queue
import threading

from concurrent import futures
from google.protobuf import wrappers_pb2
import grpc

import apache_beam as beam  # pylint: disable=ungrouped-imports
from apache_beam.coders import WindowedValueCoder
from apache_beam.coders.coder_impl import create_InputStream
from apache_beam.coders.coder_impl import create_OutputStream
from apache_beam.internal import pickler
from apache_beam.io import iobase
from apache_beam.transforms.window import GlobalWindows
from apache_beam.portability.api import beam_fn_api_pb2
from apache_beam.portability.api import beam_runner_api_pb2
from apache_beam.runners import pipeline_context
from apache_beam.runners.portability import maptask_executor_runner
from apache_beam.runners.worker import data_plane
from apache_beam.runners.worker import operation_specs
from apache_beam.runners.worker import sdk_worker
from apache_beam.utils import proto_utils

# This module is experimental. No backwards-compatibility guarantees.


def streaming_rpc_handler(cls, method_name):
  """Un-inverts the flow of control between the runner and the sdk harness."""

  class StreamingRpcHandler(cls):

    _DONE = object()

    def __init__(self):
      self._push_queue = queue.Queue()
      self._pull_queue = queue.Queue()
      setattr(self, method_name, self.run)
      self._read_thread = threading.Thread(target=self._read)

    def run(self, iterator, context):
      self._inputs = iterator
      # Note: We only support one client for now.
      self._read_thread.start()
      while True:
        to_push = self._push_queue.get()
        if to_push is self._DONE:
          return
        yield to_push

    def _read(self):
      for data in self._inputs:
        self._pull_queue.put(data)

    def push(self, item):
      self._push_queue.put(item)

    def pull(self, timeout=None):
      return self._pull_queue.get(timeout=timeout)

    def empty(self):
      return self._pull_queue.empty()

    def done(self):
      self.push(self._DONE)
      self._read_thread.join()

  return StreamingRpcHandler()


class OldeSourceSplittableDoFn(beam.DoFn):
  """A DoFn that reads and emits an entire source.
  """

  # TODO(robertwb): Make this a full SDF with progress splitting, etc.
  def process(self, source):
    if isinstance(source, iobase.SourceBundle):
      for value in source.source.read(source.source.get_range_tracker(
          source.start_position, source.stop_position)):
        yield value
    else:
      # Dataflow native source
      with source.reader() as reader:
        for value in reader:
          yield value


# See DataflowRunner._pardo_fn_data
OLDE_SOURCE_SPLITTABLE_DOFN_DATA = pickler.dumps(
    (OldeSourceSplittableDoFn(), (), {}, [],
     beam.transforms.core.Windowing(GlobalWindows())))


class FnApiRunner(maptask_executor_runner.MapTaskExecutorRunner):

  def __init__(self, use_runner_protos=False):
    super(FnApiRunner, self).__init__()
    self._last_uid = -1
    if use_runner_protos:
      self._map_task_to_protos = self._map_task_to_runner_protos
    else:
      self._map_task_to_protos = self._map_task_to_fn_protos

  def has_metrics_support(self):
    return False

  def _next_uid(self):
    self._last_uid += 1
    return str(self._last_uid)

  def _map_task_registration(self, map_task, state_handler,
                             data_operation_spec):
    input_data, side_input_data, runner_sinks, process_bundle_descriptor = (
        self._map_task_to_protos(map_task, data_operation_spec))
    # Side inputs will be accessed over the state API.
    for key, elements_data in side_input_data.items():
      state_key = beam_fn_api_pb2.StateKey.MultimapSideInput(key=key)
      state_handler.Clear(state_key)
      state_handler.Append(state_key, [elements_data])
    return beam_fn_api_pb2.InstructionRequest(
        instruction_id=self._next_uid(),
        register=beam_fn_api_pb2.RegisterRequest(
            process_bundle_descriptor=[process_bundle_descriptor])
        ), runner_sinks, input_data

<<<<<<< HEAD
  def _map_task_to_runner_protos(self, map_task, data_operation_spec):
    input_data = {}
    side_input_data = {}
    runner_sinks = {}

    context = pipeline_context.PipelineContext()
    transform_protos = {}
    used_pcollections = {}

    def uniquify(*names):
      # An injective mapping from string* to string.
      return ':'.join("%s:%d" % (name, len(name)) for name in names)

    def pcollection_id(op_ix, out_ix):
      if (op_ix, out_ix) not in used_pcollections:
        used_pcollections[op_ix, out_ix] = uniquify(
            map_task[op_ix][0], 'out', str(out_ix))
      return used_pcollections[op_ix, out_ix]

    def get_inputs(op):
      if hasattr(op, 'inputs'):
        inputs = op.inputs
      elif hasattr(op, 'input'):
        inputs = [op.input]
      else:
        inputs = []
      return {'in%s' % ix: pcollection_id(*input)
              for ix, input in enumerate(inputs)}

    def get_outputs(op_ix):
      op = map_task[op_ix][1]
      return {tag: pcollection_id(op_ix, out_ix)
              for out_ix, tag in enumerate(getattr(op, 'output_tags', ['out']))}

    for op_ix, (stage_name, operation) in enumerate(map_task):
      transform_id = uniquify(stage_name)

      if isinstance(operation, operation_specs.WorkerInMemoryWrite):
        # Write this data back to the runner.
        runner_sinks[(transform_id, 'out')] = operation
        transform_spec = beam_runner_api_pb2.FunctionSpec(
            urn=sdk_worker.DATA_OUTPUT_URN,
            parameter=proto_utils.pack_Any(data_operation_spec))

      elif isinstance(operation, operation_specs.WorkerRead):
        # A Read from an in-memory source is done over the data plane.
        if (isinstance(operation.source.source,
                       maptask_executor_runner.InMemorySource)
            and isinstance(operation.source.source.default_output_coder(),
                           WindowedValueCoder)):
          input_data[(transform_id, 'input')] = self._reencode_elements(
              operation.source.source.read(None),
              operation.source.source.default_output_coder())
          transform_spec = beam_runner_api_pb2.FunctionSpec(
              urn=sdk_worker.DATA_INPUT_URN,
              parameter=proto_utils.pack_Any(data_operation_spec))

        else:
          # Otherwise serialize the source and execute it there.
          # TODO: Use SDFs with an initial impulse.
          transform_spec = beam_runner_api_pb2.FunctionSpec(
              urn=sdk_worker.PYTHON_SOURCE_URN,
              parameter=proto_utils.pack_Any(
                  wrappers_pb2.BytesValue(
                      value=pickler.dumps(operation.source.source))))

      elif isinstance(operation, operation_specs.WorkerDoFn):
        # Record the contents of each side input for access via the state api.
        side_input_extras = []
        for si in operation.side_inputs:
          assert isinstance(si.source, iobase.BoundedSource)
          element_coder = si.source.default_output_coder()
          # TODO(robertwb): Actually flesh out the ViewFn API.
          side_input_extras.append((si.tag, element_coder))
          side_input_data[sdk_worker.side_input_tag(transform_id, si.tag)] = (
              self._reencode_elements(
                  si.source.read(si.source.get_range_tracker(None, None)),
                  element_coder))
        augmented_serialized_fn = pickler.dumps(
            (operation.serialized_fn, side_input_extras))
        transform_spec = beam_runner_api_pb2.FunctionSpec(
            urn=sdk_worker.PYTHON_DOFN_URN,
            parameter=proto_utils.pack_Any(
                wrappers_pb2.BytesValue(value=augmented_serialized_fn)))

      elif isinstance(operation, operation_specs.WorkerFlatten):
        # Flatten is nice and simple.
        transform_spec = beam_runner_api_pb2.FunctionSpec(
            urn=sdk_worker.IDENTITY_DOFN_URN)

      else:
        raise NotImplementedError(operation)

      transform_protos[transform_id] = beam_runner_api_pb2.PTransform(
          unique_name=stage_name,
          spec=transform_spec,
          inputs=get_inputs(operation),
          outputs=get_outputs(op_ix))

    pcollection_protos = {
        name: beam_runner_api_pb2.PCollection(
            unique_name=name,
            coder_id=context.coders.get_id(
                map_task[op_id][1].output_coders[out_id]))
        for (op_id, out_id), name in used_pcollections.items()
    }
    # Must follow creation of pcollection_protos to capture used coders.
    context_proto = context.to_runner_api()
    process_bundle_descriptor = beam_fn_api_pb2.ProcessBundleDescriptor(
        id=self._next_uid(),
        transforms=transform_protos,
        pcollections=pcollection_protos,
        codersyyy=dict(context_proto.coders.items()),
        windowing_strategies=dict(context_proto.windowing_strategies.items()),
        environments=dict(context_proto.environments.items()))
    return input_data, side_input_data, runner_sinks, process_bundle_descriptor

  def _map_task_to_fn_protos(self, map_task, data_operation_spec):

=======
  def _map_task_to_protos(self, map_task, data_operation_spec):
>>>>>>> fc9b8cf0
    input_data = {}
    side_input_data = {}
    runner_sinks = {}

    context = pipeline_context.PipelineContext()
    transform_protos = {}
    used_pcollections = {}

    def uniquify(*names):
      # An injective mapping from string* to string.
      return ':'.join("%s:%d" % (name, len(name)) for name in names)

    def pcollection_id(op_ix, out_ix):
      if (op_ix, out_ix) not in used_pcollections:
        used_pcollections[op_ix, out_ix] = uniquify(
            map_task[op_ix][0], 'out', str(out_ix))
      return used_pcollections[op_ix, out_ix]

    def get_inputs(op):
      if hasattr(op, 'inputs'):
        inputs = op.inputs
      elif hasattr(op, 'input'):
        inputs = [op.input]
      else:
        inputs = []
      return {'in%s' % ix: pcollection_id(*input)
              for ix, input in enumerate(inputs)}

    def get_outputs(op_ix):
      op = map_task[op_ix][1]
      return {tag: pcollection_id(op_ix, out_ix)
              for out_ix, tag in enumerate(getattr(op, 'output_tags', ['out']))}

    def only_element(iterable):
      element, = iterable
      return element

    for op_ix, (stage_name, operation) in enumerate(map_task):
      transform_id = uniquify(stage_name)

      if isinstance(operation, operation_specs.WorkerInMemoryWrite):
        # Write this data back to the runner.
        target_name = only_element(get_inputs(operation).keys())
        runner_sinks[(transform_id, target_name)] = operation
        transform_spec = beam_runner_api_pb2.FunctionSpec(
            urn=sdk_worker.DATA_OUTPUT_URN,
            parameter=proto_utils.pack_Any(data_operation_spec))

      elif isinstance(operation, operation_specs.WorkerRead):
        # A Read from an in-memory source is done over the data plane.
        if (isinstance(operation.source.source,
                       maptask_executor_runner.InMemorySource)
            and isinstance(operation.source.source.default_output_coder(),
                           WindowedValueCoder)):
          target_name = only_element(get_outputs(op_ix).keys())
          input_data[(transform_id, target_name)] = self._reencode_elements(
              operation.source.source.read(None),
              operation.source.source.default_output_coder())
          transform_spec = beam_runner_api_pb2.FunctionSpec(
              urn=sdk_worker.DATA_INPUT_URN,
              parameter=proto_utils.pack_Any(data_operation_spec))

        else:
          # Otherwise serialize the source and execute it there.
          # TODO: Use SDFs with an initial impulse.
          # The Dataflow runner harness strips the base64 encoding. do the same
          # here until we get the same thing back that we sent in.
          transform_spec = beam_runner_api_pb2.FunctionSpec(
              urn=sdk_worker.PYTHON_SOURCE_URN,
              parameter=proto_utils.pack_Any(
                  wrappers_pb2.BytesValue(
                      value=base64.b64decode(
                          pickler.dumps(operation.source.source)))))

      elif isinstance(operation, operation_specs.WorkerDoFn):
        # Record the contents of each side input for access via the state api.
        side_input_extras = []
        for si in operation.side_inputs:
          assert isinstance(si.source, iobase.BoundedSource)
          element_coder = si.source.default_output_coder()
          # TODO(robertwb): Actually flesh out the ViewFn API.
<<<<<<< HEAD
          side_inputs[si.tag] = beam_fn_api_pb2.SideInput(
              view_fn=sdk_worker.serialize_and_pack_py_fn(
                  element_coder, urn=sdk_worker.PYTHON_ITERABLE_VIEWFN_URN,
                  id=view_id))
          # Re-encode the elements in the nested context and
          # concatenate them together
          output_stream = create_OutputStream()
          for element in si.source.read(
              si.source.get_range_tracker(None, None)):
            element_coder.get_impl().encode_to_stream(
                element, output_stream, True)
          elements_data = output_stream.get()
          side_input_data[view_id] = elements_data
=======
          side_input_extras.append((si.tag, element_coder))
          side_input_data[sdk_worker.side_input_tag(transform_id, si.tag)] = (
              self._reencode_elements(
                  si.source.read(si.source.get_range_tracker(None, None)),
                  element_coder))
        augmented_serialized_fn = pickler.dumps(
            (operation.serialized_fn, side_input_extras))
        transform_spec = beam_runner_api_pb2.FunctionSpec(
            urn=sdk_worker.PYTHON_DOFN_URN,
            parameter=proto_utils.pack_Any(
                wrappers_pb2.BytesValue(value=augmented_serialized_fn)))
>>>>>>> fc9b8cf0

      elif isinstance(operation, operation_specs.WorkerFlatten):
        # Flatten is nice and simple.
        transform_spec = beam_runner_api_pb2.FunctionSpec(
            urn=sdk_worker.IDENTITY_DOFN_URN)

      else:
        raise NotImplementedError(operation)

      transform_protos[transform_id] = beam_runner_api_pb2.PTransform(
          unique_name=stage_name,
          spec=transform_spec,
          inputs=get_inputs(operation),
          outputs=get_outputs(op_ix))

    pcollection_protos = {
        name: beam_runner_api_pb2.PCollection(
            unique_name=name,
            coder_id=context.coders.get_id(
                map_task[op_id][1].output_coders[out_id]))
        for (op_id, out_id), name in used_pcollections.items()
    }
    # Must follow creation of pcollection_protos to capture used coders.
    context_proto = context.to_runner_api()
    process_bundle_descriptor = beam_fn_api_pb2.ProcessBundleDescriptor(
        id=self._next_uid(),
<<<<<<< HEAD
        coders=coders.values(),
        primitive_transform=transforms)

=======
        transforms=transform_protos,
        pcollections=pcollection_protos,
        codersyyy=dict(context_proto.coders.items()),
        windowing_strategies=dict(context_proto.windowing_strategies.items()),
        environments=dict(context_proto.environments.items()))
>>>>>>> fc9b8cf0
    return input_data, side_input_data, runner_sinks, process_bundle_descriptor

  def _run_map_task(
      self, map_task, control_handler, state_handler, data_plane_handler,
      data_operation_spec):
    registration, sinks, input_data = self._map_task_registration(
        map_task, state_handler, data_operation_spec)
    control_handler.push(registration)
    process_bundle = beam_fn_api_pb2.InstructionRequest(
        instruction_id=self._next_uid(),
        process_bundle=beam_fn_api_pb2.ProcessBundleRequest(
            process_bundle_descriptor_reference=registration.register.
            process_bundle_descriptor[0].id))

    for (transform_id, name), elements in input_data.items():
      data_out = data_plane_handler.output_stream(
          process_bundle.instruction_id, beam_fn_api_pb2.Target(
              primitive_transform_reference=transform_id, name=name))
      data_out.write(elements)
      data_out.close()

    control_handler.push(process_bundle)
    while True:
      result = control_handler.pull()
      if result.instruction_id == process_bundle.instruction_id:
        if result.error:
          raise RuntimeError(result.error)
        expected_targets = [
            beam_fn_api_pb2.Target(primitive_transform_reference=transform_id,
                                   name=output_name)
            for (transform_id, output_name), _ in sinks.items()]
        for output in data_plane_handler.input_elements(
            process_bundle.instruction_id, expected_targets):
          target_tuple = (
              output.target.primitive_transform_reference, output.target.name)
          if target_tuple not in sinks:
            # Unconsumed output.
            continue
          sink_op = sinks[target_tuple]
          coder = sink_op.output_coders[0]
          input_stream = create_InputStream(output.data)
          elements = []
          while input_stream.size() > 0:
            elements.append(coder.get_impl().decode_from_stream(
                input_stream, True))
          if not sink_op.write_windowed_values:
            elements = [e.value for e in elements]
          for e in elements:
            sink_op.output_buffer.append(e)
        return

  def execute_map_tasks(self, ordered_map_tasks, direct=False):
    if direct:
      controller = FnApiRunner.DirectController()
    else:
      controller = FnApiRunner.GrpcController()

    try:
      for _, map_task in ordered_map_tasks:
        logging.info('Running %s', map_task)
        self._run_map_task(
            map_task, controller.control_handler, controller.state_handler,
            controller.data_plane_handler, controller.data_operation_spec())
    finally:
      controller.close()

  class SimpleState(object):  # TODO(robertwb): Inherit from GRPC servicer.

    def __init__(self):
      self._all = collections.defaultdict(list)

    def Get(self, state_key):
      return beam_fn_api_pb2.Elements.Data(
          data=''.join(self._all[self._to_key(state_key)]))

    def Append(self, state_key, data):
      self._all[self._to_key(state_key)].extend(data)

    def Clear(self, state_key):
      try:
        del self._all[self._to_key(state_key)]
      except KeyError:
        pass

    @staticmethod
    def _to_key(state_key):
      return state_key.window, state_key.key

  class DirectController(object):
    """An in-memory controller for fn API control, state and data planes."""

    def __init__(self):
      self._responses = []
      self.state_handler = FnApiRunner.SimpleState()
      self.control_handler = self
      self.data_plane_handler = data_plane.InMemoryDataChannel()
      self.worker = sdk_worker.SdkWorker(
          self.state_handler, data_plane.InMemoryDataChannelFactory(
              self.data_plane_handler.inverse()))

    def push(self, request):
      logging.info('CONTROL REQUEST %s', request)
      response = self.worker.do_instruction(request)
      logging.info('CONTROL RESPONSE %s', response)
      self._responses.append(response)

    def pull(self):
      return self._responses.pop(0)

    def done(self):
      pass

    def close(self):
      pass

    def data_operation_spec(self):
      return None

  class GrpcController(object):
    """An grpc based controller for fn API control, state and data planes."""

    def __init__(self):
      self.state_handler = FnApiRunner.SimpleState()
      self.control_server = grpc.server(
          futures.ThreadPoolExecutor(max_workers=10))
      self.control_port = self.control_server.add_insecure_port('[::]:0')

      self.data_server = grpc.server(futures.ThreadPoolExecutor(max_workers=10))
      self.data_port = self.data_server.add_insecure_port('[::]:0')

      self.control_handler = streaming_rpc_handler(
          beam_fn_api_pb2.BeamFnControlServicer, 'Control')
      beam_fn_api_pb2.add_BeamFnControlServicer_to_server(
          self.control_handler, self.control_server)

      self.data_plane_handler = data_plane.GrpcServerDataChannel()
      beam_fn_api_pb2.add_BeamFnDataServicer_to_server(
          self.data_plane_handler, self.data_server)

      logging.info('starting control server on port %s', self.control_port)
      logging.info('starting data server on port %s', self.data_port)
      self.data_server.start()
      self.control_server.start()

      self.worker = sdk_worker.SdkHarness(
          grpc.insecure_channel('localhost:%s' % self.control_port))
      self.worker_thread = threading.Thread(target=self.worker.run)
      logging.info('starting worker')
      self.worker_thread.start()

    def data_operation_spec(self):
      url = 'localhost:%s' % self.data_port
      remote_grpc_port = beam_fn_api_pb2.RemoteGrpcPort()
      remote_grpc_port.api_service_descriptor.url = url
      return remote_grpc_port

    def close(self):
      self.control_handler.done()
      self.worker_thread.join()
      self.data_plane_handler.close()
      self.control_server.stop(5).wait()
      self.data_server.stop(5).wait()

  @staticmethod
  def _reencode_elements(elements, element_coder):
    output_stream = create_OutputStream()
    for element in elements:
      element_coder.get_impl().encode_to_stream(element, output_stream, True)
    return output_stream.get()<|MERGE_RESOLUTION|>--- conflicted
+++ resolved
@@ -114,13 +114,9 @@
 
 class FnApiRunner(maptask_executor_runner.MapTaskExecutorRunner):
 
-  def __init__(self, use_runner_protos=False):
+  def __init__(self):
     super(FnApiRunner, self).__init__()
     self._last_uid = -1
-    if use_runner_protos:
-      self._map_task_to_protos = self._map_task_to_runner_protos
-    else:
-      self._map_task_to_protos = self._map_task_to_fn_protos
 
   def has_metrics_support(self):
     return False
@@ -144,8 +140,7 @@
             process_bundle_descriptor=[process_bundle_descriptor])
         ), runner_sinks, input_data
 
-<<<<<<< HEAD
-  def _map_task_to_runner_protos(self, map_task, data_operation_spec):
+  def _map_task_to_protos(self, map_task, data_operation_spec):
     input_data = {}
     side_input_data = {}
     runner_sinks = {}
@@ -179,12 +174,17 @@
       return {tag: pcollection_id(op_ix, out_ix)
               for out_ix, tag in enumerate(getattr(op, 'output_tags', ['out']))}
 
+    def only_element(iterable):
+      element, = iterable
+      return element
+
     for op_ix, (stage_name, operation) in enumerate(map_task):
       transform_id = uniquify(stage_name)
 
       if isinstance(operation, operation_specs.WorkerInMemoryWrite):
         # Write this data back to the runner.
-        runner_sinks[(transform_id, 'out')] = operation
+        target_name = only_element(get_inputs(operation).keys())
+        runner_sinks[(transform_id, target_name)] = operation
         transform_spec = beam_runner_api_pb2.FunctionSpec(
             urn=sdk_worker.DATA_OUTPUT_URN,
             parameter=proto_utils.pack_Any(data_operation_spec))
@@ -195,7 +195,8 @@
                        maptask_executor_runner.InMemorySource)
             and isinstance(operation.source.source.default_output_coder(),
                            WindowedValueCoder)):
-          input_data[(transform_id, 'input')] = self._reencode_elements(
+          target_name = only_element(get_outputs(op_ix).keys())
+          input_data[(transform_id, target_name)] = self._reencode_elements(
               operation.source.source.read(None),
               operation.source.source.default_output_coder())
           transform_spec = beam_runner_api_pb2.FunctionSpec(
@@ -205,11 +206,14 @@
         else:
           # Otherwise serialize the source and execute it there.
           # TODO: Use SDFs with an initial impulse.
+          # The Dataflow runner harness strips the base64 encoding. do the same
+          # here until we get the same thing back that we sent in.
           transform_spec = beam_runner_api_pb2.FunctionSpec(
               urn=sdk_worker.PYTHON_SOURCE_URN,
               parameter=proto_utils.pack_Any(
                   wrappers_pb2.BytesValue(
-                      value=pickler.dumps(operation.source.source))))
+                      value=base64.b64decode(
+                          pickler.dumps(operation.source.source)))))
 
       elif isinstance(operation, operation_specs.WorkerDoFn):
         # Record the contents of each side input for access via the state api.
@@ -260,158 +264,6 @@
         codersyyy=dict(context_proto.coders.items()),
         windowing_strategies=dict(context_proto.windowing_strategies.items()),
         environments=dict(context_proto.environments.items()))
-    return input_data, side_input_data, runner_sinks, process_bundle_descriptor
-
-  def _map_task_to_fn_protos(self, map_task, data_operation_spec):
-
-=======
-  def _map_task_to_protos(self, map_task, data_operation_spec):
->>>>>>> fc9b8cf0
-    input_data = {}
-    side_input_data = {}
-    runner_sinks = {}
-
-    context = pipeline_context.PipelineContext()
-    transform_protos = {}
-    used_pcollections = {}
-
-    def uniquify(*names):
-      # An injective mapping from string* to string.
-      return ':'.join("%s:%d" % (name, len(name)) for name in names)
-
-    def pcollection_id(op_ix, out_ix):
-      if (op_ix, out_ix) not in used_pcollections:
-        used_pcollections[op_ix, out_ix] = uniquify(
-            map_task[op_ix][0], 'out', str(out_ix))
-      return used_pcollections[op_ix, out_ix]
-
-    def get_inputs(op):
-      if hasattr(op, 'inputs'):
-        inputs = op.inputs
-      elif hasattr(op, 'input'):
-        inputs = [op.input]
-      else:
-        inputs = []
-      return {'in%s' % ix: pcollection_id(*input)
-              for ix, input in enumerate(inputs)}
-
-    def get_outputs(op_ix):
-      op = map_task[op_ix][1]
-      return {tag: pcollection_id(op_ix, out_ix)
-              for out_ix, tag in enumerate(getattr(op, 'output_tags', ['out']))}
-
-    def only_element(iterable):
-      element, = iterable
-      return element
-
-    for op_ix, (stage_name, operation) in enumerate(map_task):
-      transform_id = uniquify(stage_name)
-
-      if isinstance(operation, operation_specs.WorkerInMemoryWrite):
-        # Write this data back to the runner.
-        target_name = only_element(get_inputs(operation).keys())
-        runner_sinks[(transform_id, target_name)] = operation
-        transform_spec = beam_runner_api_pb2.FunctionSpec(
-            urn=sdk_worker.DATA_OUTPUT_URN,
-            parameter=proto_utils.pack_Any(data_operation_spec))
-
-      elif isinstance(operation, operation_specs.WorkerRead):
-        # A Read from an in-memory source is done over the data plane.
-        if (isinstance(operation.source.source,
-                       maptask_executor_runner.InMemorySource)
-            and isinstance(operation.source.source.default_output_coder(),
-                           WindowedValueCoder)):
-          target_name = only_element(get_outputs(op_ix).keys())
-          input_data[(transform_id, target_name)] = self._reencode_elements(
-              operation.source.source.read(None),
-              operation.source.source.default_output_coder())
-          transform_spec = beam_runner_api_pb2.FunctionSpec(
-              urn=sdk_worker.DATA_INPUT_URN,
-              parameter=proto_utils.pack_Any(data_operation_spec))
-
-        else:
-          # Otherwise serialize the source and execute it there.
-          # TODO: Use SDFs with an initial impulse.
-          # The Dataflow runner harness strips the base64 encoding. do the same
-          # here until we get the same thing back that we sent in.
-          transform_spec = beam_runner_api_pb2.FunctionSpec(
-              urn=sdk_worker.PYTHON_SOURCE_URN,
-              parameter=proto_utils.pack_Any(
-                  wrappers_pb2.BytesValue(
-                      value=base64.b64decode(
-                          pickler.dumps(operation.source.source)))))
-
-      elif isinstance(operation, operation_specs.WorkerDoFn):
-        # Record the contents of each side input for access via the state api.
-        side_input_extras = []
-        for si in operation.side_inputs:
-          assert isinstance(si.source, iobase.BoundedSource)
-          element_coder = si.source.default_output_coder()
-          # TODO(robertwb): Actually flesh out the ViewFn API.
-<<<<<<< HEAD
-          side_inputs[si.tag] = beam_fn_api_pb2.SideInput(
-              view_fn=sdk_worker.serialize_and_pack_py_fn(
-                  element_coder, urn=sdk_worker.PYTHON_ITERABLE_VIEWFN_URN,
-                  id=view_id))
-          # Re-encode the elements in the nested context and
-          # concatenate them together
-          output_stream = create_OutputStream()
-          for element in si.source.read(
-              si.source.get_range_tracker(None, None)):
-            element_coder.get_impl().encode_to_stream(
-                element, output_stream, True)
-          elements_data = output_stream.get()
-          side_input_data[view_id] = elements_data
-=======
-          side_input_extras.append((si.tag, element_coder))
-          side_input_data[sdk_worker.side_input_tag(transform_id, si.tag)] = (
-              self._reencode_elements(
-                  si.source.read(si.source.get_range_tracker(None, None)),
-                  element_coder))
-        augmented_serialized_fn = pickler.dumps(
-            (operation.serialized_fn, side_input_extras))
-        transform_spec = beam_runner_api_pb2.FunctionSpec(
-            urn=sdk_worker.PYTHON_DOFN_URN,
-            parameter=proto_utils.pack_Any(
-                wrappers_pb2.BytesValue(value=augmented_serialized_fn)))
->>>>>>> fc9b8cf0
-
-      elif isinstance(operation, operation_specs.WorkerFlatten):
-        # Flatten is nice and simple.
-        transform_spec = beam_runner_api_pb2.FunctionSpec(
-            urn=sdk_worker.IDENTITY_DOFN_URN)
-
-      else:
-        raise NotImplementedError(operation)
-
-      transform_protos[transform_id] = beam_runner_api_pb2.PTransform(
-          unique_name=stage_name,
-          spec=transform_spec,
-          inputs=get_inputs(operation),
-          outputs=get_outputs(op_ix))
-
-    pcollection_protos = {
-        name: beam_runner_api_pb2.PCollection(
-            unique_name=name,
-            coder_id=context.coders.get_id(
-                map_task[op_id][1].output_coders[out_id]))
-        for (op_id, out_id), name in used_pcollections.items()
-    }
-    # Must follow creation of pcollection_protos to capture used coders.
-    context_proto = context.to_runner_api()
-    process_bundle_descriptor = beam_fn_api_pb2.ProcessBundleDescriptor(
-        id=self._next_uid(),
-<<<<<<< HEAD
-        coders=coders.values(),
-        primitive_transform=transforms)
-
-=======
-        transforms=transform_protos,
-        pcollections=pcollection_protos,
-        codersyyy=dict(context_proto.coders.items()),
-        windowing_strategies=dict(context_proto.windowing_strategies.items()),
-        environments=dict(context_proto.environments.items()))
->>>>>>> fc9b8cf0
     return input_data, side_input_data, runner_sinks, process_bundle_descriptor
 
   def _run_map_task(
