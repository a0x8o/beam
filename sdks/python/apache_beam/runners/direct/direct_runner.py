--- conflicted
+++ resolved
@@ -34,10 +34,7 @@
 from apache_beam.runners.runner import PipelineState
 from apache_beam.runners.runner import PValueCache
 from apache_beam.transforms.core import _GroupAlsoByWindow
-<<<<<<< HEAD
-=======
 from apache_beam.transforms.core import _GroupByKeyOnly
->>>>>>> fc9b8cf0
 from apache_beam.options.pipeline_options import DirectOptions
 from apache_beam.options.pipeline_options import StandardOptions
 from apache_beam.options.value_provider import RuntimeValueProvider
@@ -51,8 +48,6 @@
 V = typehints.TypeVariable('V')
 
 
-<<<<<<< HEAD
-=======
 @typehints.with_input_types(typehints.KV[K, V])
 @typehints.with_output_types(typehints.KV[K, typehints.Iterable[V]])
 class _StreamingGroupByKeyOnly(_GroupByKeyOnly):
@@ -60,7 +55,6 @@
   pass
 
 
->>>>>>> fc9b8cf0
 @typehints.with_input_types(typehints.KV[K, typehints.Iterable[V]])
 @typehints.with_output_types(typehints.KV[K, typehints.Iterable[V]])
 class _StreamingGroupAlsoByWindow(_GroupAlsoByWindow):
@@ -93,8 +87,6 @@
     except NotImplementedError:
       return transform.expand(pcoll)
 
-<<<<<<< HEAD
-=======
   def apply__GroupByKeyOnly(self, transform, pcoll):
     if (transform.__class__ == _GroupByKeyOnly and
         pcoll.pipeline._options.view_as(StandardOptions).streaming):
@@ -105,25 +97,14 @@
                       .with_output_types(*type_hints.output_types[0]))
     return transform.expand(pcoll)
 
->>>>>>> fc9b8cf0
   def apply__GroupAlsoByWindow(self, transform, pcoll):
     if (transform.__class__ == _GroupAlsoByWindow and
         pcoll.pipeline._options.view_as(StandardOptions).streaming):
       # Use specialized streaming implementation, if requested.
-<<<<<<< HEAD
-      raise NotImplementedError(
-          'Streaming support is not yet available on the DirectRunner.')
-      # TODO(ccy): enable when streaming implementation is plumbed through.
-      # type_hints = transform.get_type_hints()
-      # return pcoll | (_StreamingGroupAlsoByWindow(transform.windowing)
-      #                 .with_input_types(*type_hints.input_types[0])
-      #                 .with_output_types(*type_hints.output_types[0]))
-=======
       type_hints = transform.get_type_hints()
       return pcoll | (_StreamingGroupAlsoByWindow(transform.windowing)
                       .with_input_types(*type_hints.input_types[0])
                       .with_output_types(*type_hints.output_types[0]))
->>>>>>> fc9b8cf0
     return transform.expand(pcoll)
 
   def run(self, pipeline):
