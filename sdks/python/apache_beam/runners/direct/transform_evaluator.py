--- conflicted
+++ resolved
@@ -40,10 +40,7 @@
 from apache_beam.transforms import core
 from apache_beam.transforms.window import GlobalWindows
 from apache_beam.transforms.window import WindowedValue
-<<<<<<< HEAD
-=======
 from apache_beam.transforms.trigger import create_trigger_driver
->>>>>>> fc9b8cf0
 from apache_beam.transforms.trigger import _CombiningValueStateTag
 from apache_beam.transforms.trigger import _ListStateTag
 from apache_beam.transforms.trigger import TimeDomain
@@ -177,44 +174,6 @@
     return bundles
 
 
-class RootBundleProvider(object):
-  """Provides bundles for the initial execution of a root transform."""
-
-  def __init__(self, evaluation_context, applied_ptransform):
-    self._evaluation_context = evaluation_context
-    self._applied_ptransform = applied_ptransform
-
-  def get_root_bundles(self):
-    raise NotImplementedError
-
-
-class DefaultRootBundleProvider(RootBundleProvider):
-  """Provides an empty bundle by default for root transforms."""
-
-  def get_root_bundles(self):
-    input_node = pvalue.PBegin(self._applied_ptransform.transform.pipeline)
-    empty_bundle = (
-        self._evaluation_context.create_empty_committed_bundle(input_node))
-    return [empty_bundle]
-
-
-class _TestStreamRootBundleProvider(RootBundleProvider):
-  """Provides an initial bundle for the TestStream evaluator."""
-
-  def get_root_bundles(self):
-    test_stream = self._applied_ptransform.transform
-    bundles = []
-    if len(test_stream.events) > 0:
-      bundle = self._evaluation_context.create_bundle(
-          pvalue.PBegin(self._applied_ptransform.transform.pipeline))
-      # Explicitly set timestamp to MIN_TIMESTAMP to ensure that we hold the
-      # watermark.
-      bundle.add(GlobalWindows.windowed_value(0, timestamp=MIN_TIMESTAMP))
-      bundle.commit(None)
-      bundles.append(bundle)
-    return bundles
-
-
 class _TransformEvaluator(object):
   """An evaluator of a specific application of a transform."""
 
@@ -283,11 +242,7 @@
     timer and passes it to process_element().  Evaluator subclasses which
     desire different timer delivery semantics can override process_timer().
     """
-<<<<<<< HEAD
-    state = self.step_context.get_keyed_state(timer_firing.key)
-=======
     state = self.step_context.get_keyed_state(timer_firing.encoded_key)
->>>>>>> fc9b8cf0
     state.clear_timer(
         timer_firing.window, timer_firing.name, timer_firing.time_domain)
     self.process_timer(timer_firing)
@@ -295,13 +250,9 @@
   def process_timer(self, timer_firing):
     """Default process_timer() impl. generating KeyedWorkItem element."""
     self.process_element(
-<<<<<<< HEAD
-        KeyedWorkItem(timer_firing.key, timer_firing=timer_firing))
-=======
         GlobalWindows.windowed_value(
             KeyedWorkItem(timer_firing.encoded_key,
                           timer_firings=[timer_firing])))
->>>>>>> fc9b8cf0
 
   def process_element(self, element):
     """Processes a new element as part of the current bundle."""
@@ -402,12 +353,8 @@
       unprocessed_bundles.append(unprocessed_bundle)
       hold = self.watermark
     return TransformResult(
-<<<<<<< HEAD
-        self._applied_ptransform, self.bundles, unprocessed_bundles, None, hold)
-=======
         self._applied_ptransform, self.bundles, unprocessed_bundles, None,
         {None: hold})
->>>>>>> fc9b8cf0
 
 
 class _FlattenEvaluator(_TransformEvaluator):
@@ -609,11 +556,6 @@
       hold = WatermarkManager.WATERMARK_NEG_INF
       self.global_state.set_timer(
           None, '', TimeDomain.WATERMARK, WatermarkManager.WATERMARK_POS_INF)
-<<<<<<< HEAD
-
-    return TransformResult(
-        self._applied_ptransform, bundles, [], None, hold)
-=======
 
     return TransformResult(
         self._applied_ptransform, bundles, [], None, {None: hold})
@@ -732,7 +674,6 @@
 
     return TransformResult(
         self._applied_ptransform, bundles, [], None, self.keyed_holds)
->>>>>>> fc9b8cf0
 
 
 class _NativeWriteEvaluator(_TransformEvaluator):
@@ -797,8 +738,4 @@
           None, '', TimeDomain.WATERMARK, WatermarkManager.WATERMARK_POS_INF)
 
     return TransformResult(
-<<<<<<< HEAD
-        self._applied_ptransform, [], [], None, hold)
-=======
-        self._applied_ptransform, [], [], None, {None: hold})
->>>>>>> fc9b8cf0
+        self._applied_ptransform, [], [], None, {None: hold})