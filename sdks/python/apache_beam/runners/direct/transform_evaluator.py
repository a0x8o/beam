--- conflicted
+++ resolved
@@ -20,6 +20,8 @@
 from __future__ import absolute_import
 
 import collections
+import random
+import time
 
 from apache_beam import coders
 from apache_beam import pvalue
@@ -27,18 +29,29 @@
 import apache_beam.io as io
 from apache_beam.runners.common import DoFnRunner
 from apache_beam.runners.common import DoFnState
+from apache_beam.runners.direct.direct_runner import _StreamingGroupByKeyOnly
+from apache_beam.runners.direct.direct_runner import _StreamingGroupAlsoByWindow
 from apache_beam.runners.direct.watermark_manager import WatermarkManager
-from apache_beam.runners.direct.transform_result import TransformResult
+from apache_beam.runners.direct.util import KeyedWorkItem
+from apache_beam.runners.direct.util import TransformResult
 from apache_beam.runners.dataflow.native_io.iobase import _NativeWrite  # pylint: disable=protected-access
+from apache_beam.testing.test_stream import TestStream
+from apache_beam.testing.test_stream import ElementEvent
+from apache_beam.testing.test_stream import WatermarkEvent
+from apache_beam.testing.test_stream import ProcessingTimeEvent
 from apache_beam.transforms import core
 from apache_beam.transforms.window import GlobalWindows
 from apache_beam.transforms.window import WindowedValue
+from apache_beam.transforms.trigger import create_trigger_driver
 from apache_beam.transforms.trigger import _CombiningValueStateTag
 from apache_beam.transforms.trigger import _ListStateTag
+from apache_beam.transforms.trigger import TimeDomain
 from apache_beam.typehints.typecheck import OutputCheckWrapperDoFn
 from apache_beam.typehints.typecheck import TypeCheckError
 from apache_beam.typehints.typecheck import TypeCheckWrapperDoFn
 from apache_beam.utils import counters
+from apache_beam.utils.timestamp import Timestamp
+from apache_beam.utils.timestamp import MIN_TIMESTAMP
 from apache_beam.options.pipeline_options import TypeOptions
 
 
@@ -53,16 +66,18 @@
     self._evaluation_context = evaluation_context
     self._evaluators = {
         io.Read: _BoundedReadEvaluator,
+        io.ReadStringsFromPubSub: _PubSubReadEvaluator,
         core.Flatten: _FlattenEvaluator,
         core.ParDo: _ParDoEvaluator,
         core._GroupByKeyOnly: _GroupByKeyOnlyEvaluator,
+        _StreamingGroupByKeyOnly: _StreamingGroupByKeyOnlyEvaluator,
+        _StreamingGroupAlsoByWindow: _StreamingGroupAlsoByWindowEvaluator,
         _NativeWrite: _NativeWriteEvaluator,
-<<<<<<< HEAD
-=======
+        TestStream: _TestStreamEvaluator,
     }
     self._root_bundle_providers = {
         core.PTransform: DefaultRootBundleProvider,
->>>>>>> 96767123
+        TestStream: _TestStreamRootBundleProvider,
     }
 
   def get_evaluator(
@@ -119,9 +134,10 @@
       True if executor should execute applied_ptransform serially.
     """
     return isinstance(applied_ptransform.transform,
-                      (core._GroupByKeyOnly, _NativeWrite))
-<<<<<<< HEAD
-=======
+                      (core._GroupByKeyOnly,
+                       _StreamingGroupByKeyOnly,
+                       _StreamingGroupAlsoByWindow,
+                       _NativeWrite,))
 
 
 class RootBundleProvider(object):
@@ -143,7 +159,23 @@
     empty_bundle = (
         self._evaluation_context.create_empty_committed_bundle(input_node))
     return [empty_bundle]
->>>>>>> 96767123
+
+
+class _TestStreamRootBundleProvider(RootBundleProvider):
+  """Provides an initial bundle for the TestStream evaluator."""
+
+  def get_root_bundles(self):
+    test_stream = self._applied_ptransform.transform
+    bundles = []
+    if len(test_stream.events) > 0:
+      bundle = self._evaluation_context.create_bundle(
+          pvalue.PBegin(self._applied_ptransform.transform.pipeline))
+      # Explicitly set timestamp to MIN_TIMESTAMP to ensure that we hold the
+      # watermark.
+      bundle.add(GlobalWindows.windowed_value(0, timestamp=MIN_TIMESTAMP))
+      bundle.commit(None)
+      bundles.append(bundle)
+    return bundles
 
 
 class _TransformEvaluator(object):
@@ -205,6 +237,27 @@
     """Starts a new bundle."""
     pass
 
+  def process_timer_wrapper(self, timer_firing):
+    """Process timer by clearing and then calling process_timer().
+
+    This method is called with any timer firing and clears the delivered
+    timer from the keyed state and then calls process_timer().  The default
+    process_timer() implementation emits a KeyedWorkItem for the particular
+    timer and passes it to process_element().  Evaluator subclasses which
+    desire different timer delivery semantics can override process_timer().
+    """
+    state = self.step_context.get_keyed_state(timer_firing.encoded_key)
+    state.clear_timer(
+        timer_firing.window, timer_firing.name, timer_firing.time_domain)
+    self.process_timer(timer_firing)
+
+  def process_timer(self, timer_firing):
+    """Default process_timer() impl. generating KeyedWorkItem element."""
+    self.process_element(
+        GlobalWindows.windowed_value(
+            KeyedWorkItem(timer_firing.encoded_key,
+                          timer_firings=[timer_firing])))
+
   def process_element(self, element):
     """Processes a new element as part of the current bundle."""
     raise NotImplementedError('%s do not process elements.', type(self))
@@ -250,7 +303,148 @@
         bundles = _read_values_to_bundles(reader)
 
     return TransformResult(
-        self._applied_ptransform, bundles, None, None, None)
+        self._applied_ptransform, bundles, [], None, None)
+
+
+class _TestStreamEvaluator(_TransformEvaluator):
+  """TransformEvaluator for the TestStream transform."""
+
+  def __init__(self, evaluation_context, applied_ptransform,
+               input_committed_bundle, side_inputs, scoped_metrics_container):
+    assert not side_inputs
+    self.test_stream = applied_ptransform.transform
+    super(_TestStreamEvaluator, self).__init__(
+        evaluation_context, applied_ptransform, input_committed_bundle,
+        side_inputs, scoped_metrics_container)
+
+  def start_bundle(self):
+    self.current_index = -1
+    self.watermark = MIN_TIMESTAMP
+    self.bundles = []
+
+  def process_element(self, element):
+    index = element.value
+    self.watermark = element.timestamp
+    assert isinstance(index, int)
+    assert 0 <= index <= len(self.test_stream.events)
+    self.current_index = index
+    event = self.test_stream.events[self.current_index]
+    if isinstance(event, ElementEvent):
+      assert len(self._outputs) == 1
+      output_pcollection = list(self._outputs)[0]
+      bundle = self._evaluation_context.create_bundle(output_pcollection)
+      for tv in event.timestamped_values:
+        bundle.output(
+            GlobalWindows.windowed_value(tv.value, timestamp=tv.timestamp))
+      self.bundles.append(bundle)
+    elif isinstance(event, WatermarkEvent):
+      assert event.new_watermark >= self.watermark
+      self.watermark = event.new_watermark
+    elif isinstance(event, ProcessingTimeEvent):
+      # TODO(ccy): advance processing time in the context's mock clock.
+      pass
+    else:
+      raise ValueError('Invalid TestStream event: %s.' % event)
+
+  def finish_bundle(self):
+    unprocessed_bundles = []
+    hold = None
+    if self.current_index < len(self.test_stream.events) - 1:
+      unprocessed_bundle = self._evaluation_context.create_bundle(
+          pvalue.PBegin(self._applied_ptransform.transform.pipeline))
+      unprocessed_bundle.add(GlobalWindows.windowed_value(
+          self.current_index + 1, timestamp=self.watermark))
+      unprocessed_bundles.append(unprocessed_bundle)
+      hold = self.watermark
+    return TransformResult(
+        self._applied_ptransform, self.bundles, unprocessed_bundles, None,
+        {None: hold})
+
+
+class _PubSubSubscriptionWrapper(object):
+  """Wrapper for garbage-collecting temporary PubSub subscriptions."""
+
+  def __init__(self, subscription, should_cleanup):
+    self.subscription = subscription
+    self.should_cleanup = should_cleanup
+
+  def __del__(self):
+    if self.should_cleanup:
+      self.subscription.delete()
+
+
+class _PubSubReadEvaluator(_TransformEvaluator):
+  """TransformEvaluator for PubSub read."""
+
+  _subscription_cache = {}
+
+  def __init__(self, evaluation_context, applied_ptransform,
+               input_committed_bundle, side_inputs, scoped_metrics_container):
+    assert not side_inputs
+    super(_PubSubReadEvaluator, self).__init__(
+        evaluation_context, applied_ptransform, input_committed_bundle,
+        side_inputs, scoped_metrics_container)
+
+    source = self._applied_ptransform.transform._source
+    self._subscription = _PubSubReadEvaluator.get_subscription(
+        self._applied_ptransform, source.project, source.topic_name,
+        source.subscription_name)
+
+  @classmethod
+  def get_subscription(cls, transform, project, topic, subscription_name):
+    if transform not in cls._subscription_cache:
+      from google.cloud import pubsub
+      should_create = not subscription_name
+      if should_create:
+        subscription_name = 'beam_%d_%x' % (
+            int(time.time()), random.randrange(1 << 32))
+      cls._subscription_cache[transform] = _PubSubSubscriptionWrapper(
+          pubsub.Client(project=project).topic(topic).subscription(
+              subscription_name),
+          should_create)
+      if should_create:
+        cls._subscription_cache[transform].subscription.create()
+    return cls._subscription_cache[transform].subscription
+
+  def start_bundle(self):
+    pass
+
+  def process_element(self, element):
+    pass
+
+  def _read_from_pubsub(self):
+    from google.cloud import pubsub
+    # Because of the AutoAck, we are not able to reread messages if this
+    # evaluator fails with an exception before emitting a bundle. However,
+    # the DirectRunner currently doesn't retry work items anyway, so the
+    # pipeline would enter an inconsistent state on any error.
+    with pubsub.subscription.AutoAck(
+        self._subscription, return_immediately=True,
+        max_messages=10) as results:
+      return [message.data for unused_ack_id, message in results.items()]
+
+  def finish_bundle(self):
+    data = self._read_from_pubsub()
+    if data:
+      output_pcollection = list(self._outputs)[0]
+      bundle = self._evaluation_context.create_bundle(output_pcollection)
+      # TODO(ccy): we currently do not use the PubSub message timestamp or
+      # respect the PubSub source's id_label field.
+      now = Timestamp.of(time.time())
+      for message_data in data:
+        bundle.output(GlobalWindows.windowed_value(message_data, timestamp=now))
+      bundles = [bundle]
+    else:
+      bundles = []
+    if self._applied_ptransform.inputs:
+      input_pvalue = self._applied_ptransform.inputs[0]
+    else:
+      input_pvalue = pvalue.PBegin(self._applied_ptransform.transform.pipeline)
+    unprocessed_bundle = self._evaluation_context.create_bundle(
+        input_pvalue)
+    return TransformResult(
+        self._applied_ptransform, bundles,
+        [unprocessed_bundle], None, {None: Timestamp.of(time.time())})
 
 
 class _FlattenEvaluator(_TransformEvaluator):
@@ -274,7 +468,7 @@
   def finish_bundle(self):
     bundles = [self.bundle]
     return TransformResult(
-        self._applied_ptransform, bundles, None, None, None)
+        self._applied_ptransform, bundles, [], None, None)
 
 
 class _TaggedReceivers(dict):
@@ -363,7 +557,7 @@
     bundles = self._tagged_receivers.values()
     result_counters = self._counter_factory.get_counters()
     return TransformResult(
-        self._applied_ptransform, bundles, None, result_counters, None,
+        self._applied_ptransform, bundles, [], result_counters, None,
         self._tagged_receivers.undeclared_in_memory_tag_values)
 
 
@@ -381,7 +575,6 @@
         evaluation_context, applied_ptransform, input_committed_bundle,
         side_inputs, scoped_metrics_container)
 
-  @property
   def _is_final_bundle(self):
     return (self._execution_context.watermarks.input_watermark
             == WatermarkManager.WATERMARK_POS_INF)
@@ -397,6 +590,10 @@
     kv_type_hint = (
         self._applied_ptransform.transform.get_type_hints().input_types[0])
     self.key_coder = coders.registry.get_coder(kv_type_hint[0].tuple_types[0])
+
+  def process_timer(self, timer_firing):
+    # We do not need to emit a KeyedWorkItem to process_element().
+    pass
 
   def process_element(self, element):
     assert not self.global_state.get_state(
@@ -414,7 +611,7 @@
                            % element)
 
   def finish_bundle(self):
-    if self._is_final_bundle:
+    if self._is_final_bundle():
       if self.global_state.get_state(
           None, _GroupByKeyOnlyEvaluator.COMPLETION_TAG):
         # Ignore empty bundles after emitting output. (This may happen because
@@ -447,9 +644,126 @@
     else:
       bundles = []
       hold = WatermarkManager.WATERMARK_NEG_INF
+      self.global_state.set_timer(
+          None, '', TimeDomain.WATERMARK, WatermarkManager.WATERMARK_POS_INF)
 
     return TransformResult(
-        self._applied_ptransform, bundles, None, None, hold)
+        self._applied_ptransform, bundles, [], None, {None: hold})
+
+
+class _StreamingGroupByKeyOnlyEvaluator(_TransformEvaluator):
+  """TransformEvaluator for _StreamingGroupByKeyOnly transform.
+
+  The _GroupByKeyOnlyEvaluator buffers elements until its input watermark goes
+  to infinity, which is suitable for batch mode execution. During streaming
+  mode execution, we emit each bundle as it comes to the next transform.
+  """
+
+  MAX_ELEMENT_PER_BUNDLE = None
+
+  def __init__(self, evaluation_context, applied_ptransform,
+               input_committed_bundle, side_inputs, scoped_metrics_container):
+    assert not side_inputs
+    super(_StreamingGroupByKeyOnlyEvaluator, self).__init__(
+        evaluation_context, applied_ptransform, input_committed_bundle,
+        side_inputs, scoped_metrics_container)
+
+  def start_bundle(self):
+    self.gbk_items = collections.defaultdict(list)
+
+    assert len(self._outputs) == 1
+    self.output_pcollection = list(self._outputs)[0]
+
+    # The input type of a GroupByKey will be KV[Any, Any] or more specific.
+    kv_type_hint = (
+        self._applied_ptransform.transform.get_type_hints().input_types[0])
+    self.key_coder = coders.registry.get_coder(kv_type_hint[0].tuple_types[0])
+
+  def process_element(self, element):
+    if (isinstance(element, WindowedValue)
+        and isinstance(element.value, collections.Iterable)
+        and len(element.value) == 2):
+      k, v = element.value
+      self.gbk_items[self.key_coder.encode(k)].append(v)
+    else:
+      raise TypeCheckError('Input to _GroupByKeyOnly must be a PCollection of '
+                           'windowed key-value pairs. Instead received: %r.'
+                           % element)
+
+  def finish_bundle(self):
+    bundles = []
+    bundle = None
+    for encoded_k, vs in self.gbk_items.iteritems():
+      if not bundle:
+        bundle = self._evaluation_context.create_bundle(
+            self.output_pcollection)
+        bundles.append(bundle)
+      kwi = KeyedWorkItem(encoded_k, elements=vs)
+      bundle.add(GlobalWindows.windowed_value(kwi))
+
+    return TransformResult(
+        self._applied_ptransform, bundles, [], None, None)
+
+
+class _StreamingGroupAlsoByWindowEvaluator(_TransformEvaluator):
+  """TransformEvaluator for the _StreamingGroupAlsoByWindow transform.
+
+  This evaluator is only used in streaming mode.  In batch mode, the
+  GroupAlsoByWindow operation is evaluated as a normal DoFn, as defined
+  in transforms/core.py.
+  """
+
+  def __init__(self, evaluation_context, applied_ptransform,
+               input_committed_bundle, side_inputs, scoped_metrics_container):
+    assert not side_inputs
+    super(_StreamingGroupAlsoByWindowEvaluator, self).__init__(
+        evaluation_context, applied_ptransform, input_committed_bundle,
+        side_inputs, scoped_metrics_container)
+
+  def start_bundle(self):
+    assert len(self._outputs) == 1
+    self.output_pcollection = list(self._outputs)[0]
+    self.step_context = self._execution_context.get_step_context()
+    self.driver = create_trigger_driver(
+        self._applied_ptransform.transform.windowing)
+    self.gabw_items = []
+    self.keyed_holds = {}
+
+    # The input type of a GroupAlsoByWindow will be KV[Any, Iter[Any]] or more
+    # specific.
+    kv_type_hint = (
+        self._applied_ptransform.transform.get_type_hints().input_types[0])
+    self.key_coder = coders.registry.get_coder(kv_type_hint[0].tuple_types[0])
+
+  def process_element(self, element):
+    kwi = element.value
+    assert isinstance(kwi, KeyedWorkItem), kwi
+    encoded_k, timer_firings, vs = (
+        kwi.encoded_key, kwi.timer_firings, kwi.elements)
+    k = self.key_coder.decode(encoded_k)
+    state = self.step_context.get_keyed_state(encoded_k)
+
+    for timer_firing in timer_firings:
+      for wvalue in self.driver.process_timer(
+          timer_firing.window, timer_firing.name, timer_firing.time_domain,
+          timer_firing.timestamp, state):
+        self.gabw_items.append(wvalue.with_value((k, wvalue.value)))
+    if vs:
+      for wvalue in self.driver.process_elements(state, vs, MIN_TIMESTAMP):
+        self.gabw_items.append(wvalue.with_value((k, wvalue.value)))
+
+    self.keyed_holds[encoded_k] = state.get_earliest_hold()
+
+  def finish_bundle(self):
+    bundles = []
+    if self.gabw_items:
+      bundle = self._evaluation_context.create_bundle(self.output_pcollection)
+      for item in self.gabw_items:
+        bundle.add(item)
+      bundles.append(bundle)
+
+    return TransformResult(
+        self._applied_ptransform, bundles, [], None, self.keyed_holds)
 
 
 class _NativeWriteEvaluator(_TransformEvaluator):
@@ -480,6 +794,10 @@
   def start_bundle(self):
     self.step_context = self._execution_context.get_step_context()
     self.global_state = self.step_context.get_keyed_state(None)
+
+  def process_timer(self, timer_firing):
+    # We do not need to emit a KeyedWorkItem to process_element().
+    pass
 
   def process_element(self, element):
     self.global_state.add_state(
@@ -506,6 +824,8 @@
       hold = WatermarkManager.WATERMARK_POS_INF
     else:
       hold = WatermarkManager.WATERMARK_NEG_INF
+      self.global_state.set_timer(
+          None, '', TimeDomain.WATERMARK, WatermarkManager.WATERMARK_POS_INF)
 
     return TransformResult(
-        self._applied_ptransform, [], None, None, hold)+        self._applied_ptransform, [], [], None, {None: hold})