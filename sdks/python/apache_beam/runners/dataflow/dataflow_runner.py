#
# Licensed to the Apache Software Foundation (ASF) under one or more
# contributor license agreements.  See the NOTICE file distributed with
# this work for additional information regarding copyright ownership.
# The ASF licenses this file to You under the Apache License, Version 2.0
# (the "License"); you may not use this file except in compliance with
# the License.  You may obtain a copy of the License at
#
#    http://www.apache.org/licenses/LICENSE-2.0
#
# Unless required by applicable law or agreed to in writing, software
# distributed under the License is distributed on an "AS IS" BASIS,
# WITHOUT WARRANTIES OR CONDITIONS OF ANY KIND, either express or implied.
# See the License for the specific language governing permissions and
# limitations under the License.
#

"""A runner implementation that submits a job for remote execution.

The runner will create a JSON description of the job graph and then submit it
to the Dataflow Service for remote execution by a worker.
"""

import logging
import threading
import time
import traceback
import urllib

import apache_beam as beam
from apache_beam import error
from apache_beam import coders
from apache_beam import pvalue
from apache_beam.internal import pickler
from apache_beam.internal.gcp import json_value
from apache_beam.pvalue import AsSideInput
from apache_beam.runners.dataflow.dataflow_metrics import DataflowMetrics
from apache_beam.runners.dataflow.internal import names
from apache_beam.runners.dataflow.internal.clients import dataflow as dataflow_api
from apache_beam.runners.dataflow.internal.names import PropertyNames
from apache_beam.runners.dataflow.internal.names import TransformNames
from apache_beam.runners.runner import PValueCache
from apache_beam.runners.runner import PipelineResult
from apache_beam.runners.runner import PipelineRunner
from apache_beam.runners.runner import PipelineState
from apache_beam.transforms.display import DisplayData
from apache_beam.typehints import typehints
from apache_beam.options.pipeline_options import StandardOptions
from apache_beam.options.pipeline_options import SetupOptions
from apache_beam.utils.plugin import BeamPlugin


__all__ = ['DataflowRunner']


class DataflowRunner(PipelineRunner):
  """A runner that creates job graphs and submits them for remote execution.

  Every execution of the run() method will submit an independent job for
  remote execution that consists of the nodes reachable from the passed in
  node argument or entire graph if node is None. The run() method returns
  after the service created the job and  will not wait for the job to finish
  if blocking is set to False.
  """

  # Environment version information. It is passed to the service during a
  # a job submission and is used by the service to establish what features
  # are expected by the workers.
  BATCH_ENVIRONMENT_MAJOR_VERSION = '6'
<<<<<<< HEAD
  STREAMING_ENVIRONMENT_MAJOR_VERSION = '1'
=======
  STREAMING_ENVIRONMENT_MAJOR_VERSION = '0'
>>>>>>> 8182bd65

  def __init__(self, cache=None):
    # Cache of CloudWorkflowStep protos generated while the runner
    # "executes" a pipeline.
    self._cache = cache if cache is not None else PValueCache()
    self._unique_step_id = 0

  def _get_unique_step_name(self):
    self._unique_step_id += 1
    return 's%s' % self._unique_step_id

  @staticmethod
  def poll_for_job_completion(runner, result):
    """Polls for the specified job to finish running (successfully or not)."""
    last_message_time = None
    last_message_hash = None

    last_error_rank = float('-inf')
    last_error_msg = None
    last_job_state = None
    # How long to wait after pipeline failure for the error
    # message to show up giving the reason for the failure.
    # It typically takes about 30 seconds.
    final_countdown_timer_secs = 50.0
    sleep_secs = 5.0

    # Try to prioritize the user-level traceback, if any.
    def rank_error(msg):
      if 'work item was attempted' in msg:
        return -1
      elif 'Traceback' in msg:
        return 1
      return 0

    job_id = result.job_id()
    while True:
      response = runner.dataflow_client.get_job(job_id)
      # If get() is called very soon after Create() the response may not contain
      # an initialized 'currentState' field.
      if response.currentState is not None:
        if response.currentState != last_job_state:
          logging.info('Job %s is in state %s', job_id, response.currentState)
          last_job_state = response.currentState
        if str(response.currentState) != 'JOB_STATE_RUNNING':
          # Stop checking for new messages on timeout, explanatory
          # message received, success, or a terminal job state caused
          # by the user that therefore doesn't require explanation.
          if (final_countdown_timer_secs <= 0.0
              or last_error_msg is not None
              or str(response.currentState) == 'JOB_STATE_DONE'
              or str(response.currentState) == 'JOB_STATE_CANCELLED'
              or str(response.currentState) == 'JOB_STATE_UPDATED'
              or str(response.currentState) == 'JOB_STATE_DRAINED'):
            break
          # The job has failed; ensure we see any final error messages.
          sleep_secs = 1.0      # poll faster during the final countdown
          final_countdown_timer_secs -= sleep_secs
      time.sleep(sleep_secs)

      # Get all messages since beginning of the job run or since last message.
      page_token = None
      while True:
        messages, page_token = runner.dataflow_client.list_messages(
            job_id, page_token=page_token, start_time=last_message_time)
        for m in messages:
          message = '%s: %s: %s' % (m.time, m.messageImportance, m.messageText)
          m_hash = hash(message)

          if last_message_hash is not None and m_hash == last_message_hash:
            # Skip the first message if it is the last message we got in the
            # previous round. This can happen because we use the
            # last_message_time as a parameter of the query for new messages.
            continue
          last_message_time = m.time
          last_message_hash = m_hash
          # Skip empty messages.
          if m.messageImportance is None:
            continue
          logging.info(message)
          if str(m.messageImportance) == 'JOB_MESSAGE_ERROR':
            if rank_error(m.messageText) >= last_error_rank:
              last_error_rank = rank_error(m.messageText)
              last_error_msg = m.messageText
        if not page_token:
          break

    result._job = response
    runner.last_error_msg = last_error_msg

  @staticmethod
  def group_by_key_input_visitor():
    # Imported here to avoid circular dependencies.
    from apache_beam.pipeline import PipelineVisitor

    class GroupByKeyInputVisitor(PipelineVisitor):
      """A visitor that replaces `Any` element type for input `PCollection` of
      a `GroupByKey` or `_GroupByKeyOnly` with a `KV` type.

      TODO(BEAM-115): Once Python SDk is compatible with the new Runner API,
      we could directly replace the coder instead of mutating the element type.
      """

      def visit_transform(self, transform_node):
        # Imported here to avoid circular dependencies.
        # pylint: disable=wrong-import-order, wrong-import-position
        from apache_beam.transforms.core import GroupByKey, _GroupByKeyOnly
        if isinstance(transform_node.transform, (GroupByKey, _GroupByKeyOnly)):
          pcoll = transform_node.inputs[0]
          input_type = pcoll.element_type
          # If input_type is not specified, then treat it as `Any`.
          if not input_type:
            input_type = typehints.Any

          if not isinstance(input_type, typehints.TupleHint.TupleConstraint):
            if isinstance(input_type, typehints.AnyTypeConstraint):
              # `Any` type needs to be replaced with a KV[Any, Any] to
              # force a KV coder as the main output coder for the pcollection
              # preceding a GroupByKey.
              pcoll.element_type = typehints.KV[typehints.Any, typehints.Any]
            else:
              # TODO: Handle other valid types,
              # e.g. Union[KV[str, int], KV[str, float]]
              raise ValueError(
                  "Input to GroupByKey must be of Tuple or Any type. "
                  "Found %s for %s" % (input_type, pcoll))

    return GroupByKeyInputVisitor()

  @staticmethod
  def flatten_input_visitor():
    # Imported here to avoid circular dependencies.
    from apache_beam.pipeline import PipelineVisitor

    class FlattenInputVisitor(PipelineVisitor):
      """A visitor that replaces the element type for input ``PCollections``s of
       a ``Flatten`` transform with that of the output ``PCollection``.
      """

      def visit_transform(self, transform_node):
        # Imported here to avoid circular dependencies.
        # pylint: disable=wrong-import-order, wrong-import-position
        from apache_beam import Flatten
        if isinstance(transform_node.transform, Flatten):
          output_pcoll = transform_node.outputs[None]
          for input_pcoll in transform_node.inputs:
            input_pcoll.element_type = output_pcoll.element_type

    return FlattenInputVisitor()

  # TODO(mariagh): Make this method take pipepline_options
  def run(self, pipeline):
    """Remotely executes entire pipeline or parts reachable from node."""
    # Import here to avoid adding the dependency for local running scenarios.
    try:
      # pylint: disable=wrong-import-order, wrong-import-position
      from apache_beam.runners.dataflow.internal import apiclient
    except ImportError:
      raise ImportError(
          'Google Cloud Dataflow runner not available, '
          'please install apache_beam[gcp]')

    # Add setup_options for all the BeamPlugin imports
    setup_options = pipeline._options.view_as(SetupOptions)
    plugins = BeamPlugin.get_all_plugin_paths()
    if setup_options.beam_plugins is not None:
      plugins = list(set(plugins + setup_options.beam_plugins.split(',')))
    setup_options.beam_plugins = plugins

    self.job = apiclient.Job(pipeline._options)

    # Dataflow runner requires a KV type for GBK inputs, hence we enforce that
    # here.
    pipeline.visit(self.group_by_key_input_visitor())

    # Dataflow runner requires output type of the Flatten to be the same as the
    # inputs, hence we enforce that here.
    pipeline.visit(self.flatten_input_visitor())

    # The superclass's run will trigger a traversal of all reachable nodes.
    super(DataflowRunner, self).run(pipeline)

    standard_options = pipeline._options.view_as(StandardOptions)
    if standard_options.streaming:
      job_version = DataflowRunner.STREAMING_ENVIRONMENT_MAJOR_VERSION
    else:
      job_version = DataflowRunner.BATCH_ENVIRONMENT_MAJOR_VERSION

    # Get a Dataflow API client and set its options
    self.dataflow_client = apiclient.DataflowApplicationClient(
        pipeline._options, job_version)

    # Create the job
    result = DataflowPipelineResult(
        self.dataflow_client.create_job(self.job), self)

    self._metrics = DataflowMetrics(self.dataflow_client, result, self.job)
    result.metric_results = self._metrics
    return result

  def _get_typehint_based_encoding(self, typehint, window_coder):
    """Returns an encoding based on a typehint object."""
    return self._get_cloud_encoding(self._get_coder(typehint,
                                                    window_coder=window_coder))

  @staticmethod
  def _get_coder(typehint, window_coder):
    """Returns a coder based on a typehint object."""
    if window_coder:
      return coders.WindowedValueCoder(
          coders.registry.get_coder(typehint),
          window_coder=window_coder)
    return coders.registry.get_coder(typehint)

  def _get_cloud_encoding(self, coder):
    """Returns an encoding based on a coder object."""
    if not isinstance(coder, coders.Coder):
      raise TypeError('Coder object must inherit from coders.Coder: %s.' %
                      str(coder))
    return coder.as_cloud_object()

  def _get_side_input_encoding(self, input_encoding):
    """Returns an encoding for the output of a view transform.

    Args:
      input_encoding: encoding of current transform's input. Side inputs need
        this because the service will check that input and output types match.

    Returns:
      An encoding that matches the output and input encoding. This is essential
      for the View transforms introduced to produce side inputs to a ParDo.
    """
    return {
        '@type': input_encoding['@type'],
        'component_encodings': [input_encoding]
    }

  def _get_encoded_output_coder(self, transform_node, window_value=True):
    """Returns the cloud encoding of the coder for the output of a transform."""
    if (len(transform_node.outputs) == 1
        and transform_node.outputs[None].element_type is not None):
      # TODO(robertwb): Handle type hints for multi-output transforms.
      element_type = transform_node.outputs[None].element_type
    else:
      # TODO(silviuc): Remove this branch (and assert) when typehints are
      # propagated everywhere. Returning an 'Any' as type hint will trigger
      # usage of the fallback coder (i.e., cPickler).
      element_type = typehints.Any
    if window_value:
      window_coder = (
          transform_node.outputs[None].windowing.windowfn.get_window_coder())
    else:
      window_coder = None
    return self._get_typehint_based_encoding(
        element_type, window_coder=window_coder)

  def _add_step(self, step_kind, step_label, transform_node, side_tags=()):
    """Creates a Step object and adds it to the cache."""
    # Import here to avoid adding the dependency for local running scenarios.
    # pylint: disable=wrong-import-order, wrong-import-position
    from apache_beam.runners.dataflow.internal import apiclient
    step = apiclient.Step(step_kind, self._get_unique_step_name())
    self.job.proto.steps.append(step.proto)
    step.add_property(PropertyNames.USER_NAME, step_label)
    # Cache the node/step association for the main output of the transform node.
    self._cache.cache_output(transform_node, None, step)
    # If side_tags is not () then this is a multi-output transform node and we
    # need to cache the (node, tag, step) for each of the tags used to access
    # the outputs. This is essential because the keys used to search in the
    # cache always contain the tag.
    for tag in side_tags:
      self._cache.cache_output(transform_node, tag, step)

    # Finally, we add the display data items to the pipeline step.
    # If the transform contains no display data then an empty list is added.
    step.add_property(
        PropertyNames.DISPLAY_DATA,
        [item.get_dict() for item in
         DisplayData.create_from(transform_node.transform).items])

    return step

  def _add_singleton_step(self, label, full_label, tag, input_step):
    """Creates a CollectionToSingleton step used to handle ParDo side inputs."""
    # Import here to avoid adding the dependency for local running scenarios.
    from apache_beam.runners.dataflow.internal import apiclient
    step = apiclient.Step(TransformNames.COLLECTION_TO_SINGLETON, label)
    self.job.proto.steps.append(step.proto)
    step.add_property(PropertyNames.USER_NAME, full_label)
    step.add_property(
        PropertyNames.PARALLEL_INPUT,
        {'@type': 'OutputReference',
         PropertyNames.STEP_NAME: input_step.proto.name,
         PropertyNames.OUTPUT_NAME: input_step.get_output(tag)})
    step.encoding = self._get_side_input_encoding(input_step.encoding)
    step.add_property(
        PropertyNames.OUTPUT_INFO,
        [{PropertyNames.USER_NAME: (
            '%s.%s' % (full_label, PropertyNames.OUTPUT)),
          PropertyNames.ENCODING: step.encoding,
          PropertyNames.OUTPUT_NAME: PropertyNames.OUT}])
    return step

  def run_Flatten(self, transform_node):
    step = self._add_step(TransformNames.FLATTEN,
                          transform_node.full_label, transform_node)
    inputs = []
    for one_input in transform_node.inputs:
      input_step = self._cache.get_pvalue(one_input)
      inputs.append(
          {'@type': 'OutputReference',
           PropertyNames.STEP_NAME: input_step.proto.name,
           PropertyNames.OUTPUT_NAME: input_step.get_output(one_input.tag)})
    step.add_property(PropertyNames.INPUTS, inputs)
    step.encoding = self._get_encoded_output_coder(transform_node)
    step.add_property(
        PropertyNames.OUTPUT_INFO,
        [{PropertyNames.USER_NAME: (
            '%s.%s' % (transform_node.full_label, PropertyNames.OUT)),
          PropertyNames.ENCODING: step.encoding,
          PropertyNames.OUTPUT_NAME: PropertyNames.OUT}])

  def apply_WriteToBigQuery(self, transform, pcoll):
    standard_options = pcoll.pipeline._options.view_as(StandardOptions)
    if standard_options.streaming:
      if (transform.write_disposition ==
          beam.io.BigQueryDisposition.WRITE_TRUNCATE):
        raise RuntimeError('Can not use write truncation mode in streaming')
      return self.apply_PTransform(transform, pcoll)
    else:
      return pcoll  | 'WriteToBigQuery' >> beam.io.Write(
          beam.io.BigQuerySink(
              transform.table_reference.tableId,
              transform.table_reference.datasetId,
              transform.table_reference.projectId,
              transform.schema,
              transform.create_disposition,
              transform.write_disposition))

  def apply_GroupByKey(self, transform, pcoll):
    # Infer coder of parent.
    #
    # TODO(ccy): make Coder inference and checking less specialized and more
    # comprehensive.
    parent = pcoll.producer
    if parent:
      coder = parent.transform._infer_output_coder()  # pylint: disable=protected-access
    if not coder:
      coder = self._get_coder(pcoll.element_type or typehints.Any, None)
    if not coder.is_kv_coder():
      raise ValueError(('Coder for the GroupByKey operation "%s" is not a '
                        'key-value coder: %s.') % (transform.label,
                                                   coder))
    # TODO(robertwb): Update the coder itself if it changed.
    coders.registry.verify_deterministic(
        coder.key_coder(), 'GroupByKey operation "%s"' % transform.label)

    return pvalue.PCollection(pcoll.pipeline)

  def run_GroupByKey(self, transform_node):
    input_tag = transform_node.inputs[0].tag
    input_step = self._cache.get_pvalue(transform_node.inputs[0])
    step = self._add_step(
        TransformNames.GROUP, transform_node.full_label, transform_node)
    step.add_property(
        PropertyNames.PARALLEL_INPUT,
        {'@type': 'OutputReference',
         PropertyNames.STEP_NAME: input_step.proto.name,
         PropertyNames.OUTPUT_NAME: input_step.get_output(input_tag)})
    step.encoding = self._get_encoded_output_coder(transform_node)
    step.add_property(
        PropertyNames.OUTPUT_INFO,
        [{PropertyNames.USER_NAME: (
            '%s.%s' % (transform_node.full_label, PropertyNames.OUT)),
          PropertyNames.ENCODING: step.encoding,
          PropertyNames.OUTPUT_NAME: PropertyNames.OUT}])
    windowing = transform_node.transform.get_windowing(
        transform_node.inputs)
    step.add_property(
        PropertyNames.SERIALIZED_FN,
        self.serialize_windowing_strategy(windowing))

  def run_ParDo(self, transform_node):
    transform = transform_node.transform
    input_tag = transform_node.inputs[0].tag
    input_step = self._cache.get_pvalue(transform_node.inputs[0])

    # Attach side inputs.
    si_dict = {}
    # We must call self._cache.get_pvalue exactly once due to refcounting.
    si_labels = {}
    lookup_label = lambda side_pval: si_labels[side_pval]
    for side_pval in transform_node.side_inputs:
      assert isinstance(side_pval, AsSideInput)
      si_label = 'SideInput-' + self._get_unique_step_name()
      si_full_label = '%s/%s' % (transform_node.full_label, si_label)
      self._add_singleton_step(
          si_label, si_full_label, side_pval.pvalue.tag,
          self._cache.get_pvalue(side_pval.pvalue))
      si_dict[si_label] = {
          '@type': 'OutputReference',
          PropertyNames.STEP_NAME: si_label,
          PropertyNames.OUTPUT_NAME: PropertyNames.OUT}
      si_labels[side_pval] = si_label

    # Now create the step for the ParDo transform being handled.
    step = self._add_step(
        TransformNames.DO,
        transform_node.full_label + (
            '/Do' if transform_node.side_inputs else ''),
        transform_node,
        transform_node.transform.output_tags)
    fn_data = self._pardo_fn_data(transform_node, lookup_label)
    step.add_property(PropertyNames.SERIALIZED_FN, pickler.dumps(fn_data))
    step.add_property(
        PropertyNames.PARALLEL_INPUT,
        {'@type': 'OutputReference',
         PropertyNames.STEP_NAME: input_step.proto.name,
         PropertyNames.OUTPUT_NAME: input_step.get_output(input_tag)})
    # Add side inputs if any.
    step.add_property(PropertyNames.NON_PARALLEL_INPUTS, si_dict)

    # Generate description for the outputs. The output names
    # will be 'out' for main output and 'out_<tag>' for a tagged output.
    # Using 'out' as a tag will not clash with the name for main since it will
    # be transformed into 'out_out' internally.
    outputs = []
    step.encoding = self._get_encoded_output_coder(transform_node)

    # Add the main output to the description.
    outputs.append(
        {PropertyNames.USER_NAME: (
            '%s.%s' % (transform_node.full_label, PropertyNames.OUT)),
         PropertyNames.ENCODING: step.encoding,
         PropertyNames.OUTPUT_NAME: PropertyNames.OUT})
    for side_tag in transform.output_tags:
      # The assumption here is that all outputs will have the same typehint
      # and coder as the main output. This is certainly the case right now
      # but conceivably it could change in the future.
      outputs.append(
          {PropertyNames.USER_NAME: (
              '%s.%s' % (transform_node.full_label, side_tag)),
           PropertyNames.ENCODING: step.encoding,
           PropertyNames.OUTPUT_NAME: (
               '%s_%s' % (PropertyNames.OUT, side_tag))})

    step.add_property(PropertyNames.OUTPUT_INFO, outputs)

  @staticmethod
  def _pardo_fn_data(transform_node, get_label):
    transform = transform_node.transform
    si_tags_and_types = [  # pylint: disable=protected-access
        (get_label(side_pval), side_pval.__class__, side_pval._view_options())
        for side_pval in transform_node.side_inputs]
    return (transform.fn, transform.args, transform.kwargs, si_tags_and_types,
            transform_node.inputs[0].windowing)

  def apply_CombineValues(self, transform, pcoll):
    return pvalue.PCollection(pcoll.pipeline)

  def run_CombineValues(self, transform_node):
    transform = transform_node.transform
    input_tag = transform_node.inputs[0].tag
    input_step = self._cache.get_pvalue(transform_node.inputs[0])
    step = self._add_step(
        TransformNames.COMBINE, transform_node.full_label, transform_node)
    # Combiner functions do not take deferred side-inputs (i.e. PValues) and
    # therefore the code to handle extra args/kwargs is simpler than for the
    # DoFn's of the ParDo transform. In the last, empty argument is where
    # side inputs information would go.
    fn_data = (transform.fn, transform.args, transform.kwargs, ())
    step.add_property(PropertyNames.SERIALIZED_FN,
                      pickler.dumps(fn_data))
    step.add_property(
        PropertyNames.PARALLEL_INPUT,
        {'@type': 'OutputReference',
         PropertyNames.STEP_NAME: input_step.proto.name,
         PropertyNames.OUTPUT_NAME: input_step.get_output(input_tag)})
    # Note that the accumulator must not have a WindowedValue encoding, while
    # the output of this step does in fact have a WindowedValue encoding.
    accumulator_encoding = self._get_encoded_output_coder(transform_node,
                                                          window_value=False)
    output_encoding = self._get_encoded_output_coder(transform_node)

    step.encoding = output_encoding
    step.add_property(PropertyNames.ENCODING, accumulator_encoding)
    # Generate description for main output 'out.'
    outputs = []
    # Add the main output to the description.
    outputs.append(
        {PropertyNames.USER_NAME: (
            '%s.%s' % (transform_node.full_label, PropertyNames.OUT)),
         PropertyNames.ENCODING: step.encoding,
         PropertyNames.OUTPUT_NAME: PropertyNames.OUT})
    step.add_property(PropertyNames.OUTPUT_INFO, outputs)

  def run_Read(self, transform_node):
    transform = transform_node.transform
    step = self._add_step(
        TransformNames.READ, transform_node.full_label, transform_node)
    # TODO(mairbek): refactor if-else tree to use registerable functions.
    # Initialize the source specific properties.

    if not hasattr(transform.source, 'format'):
      # If a format is not set, we assume the source to be a custom source.
      source_dict = {}

      source_dict['spec'] = {
          '@type': names.SOURCE_TYPE,
          names.SERIALIZED_SOURCE_KEY: pickler.dumps(transform.source)
      }

      try:
        source_dict['metadata'] = {
            'estimated_size_bytes': json_value.get_typed_value_descriptor(
                transform.source.estimate_size())
        }
      except error.RuntimeValueProviderError:
        # Size estimation is best effort, and this error is by value provider.
        logging.info(
            'Could not estimate size of source %r due to ' + \
            'RuntimeValueProviderError', transform.source)
      except Exception:  # pylint: disable=broad-except
        # Size estimation is best effort. So we log the error and continue.
        logging.info(
            'Could not estimate size of source %r due to an exception: %s',
            transform.source, traceback.format_exc())

      step.add_property(PropertyNames.SOURCE_STEP_INPUT,
                        source_dict)
    elif transform.source.format == 'text':
      step.add_property(PropertyNames.FILE_PATTERN, transform.source.path)
    elif transform.source.format == 'bigquery':
      step.add_property(PropertyNames.BIGQUERY_EXPORT_FORMAT, 'FORMAT_AVRO')
      # TODO(silviuc): Add table validation if transform.source.validate.
      if transform.source.table_reference is not None:
        step.add_property(PropertyNames.BIGQUERY_DATASET,
                          transform.source.table_reference.datasetId)
        step.add_property(PropertyNames.BIGQUERY_TABLE,
                          transform.source.table_reference.tableId)
        # If project owning the table was not specified then the project owning
        # the workflow (current project) will be used.
        if transform.source.table_reference.projectId is not None:
          step.add_property(PropertyNames.BIGQUERY_PROJECT,
                            transform.source.table_reference.projectId)
      elif transform.source.query is not None:
        step.add_property(PropertyNames.BIGQUERY_QUERY, transform.source.query)
        step.add_property(PropertyNames.BIGQUERY_USE_LEGACY_SQL,
                          transform.source.use_legacy_sql)
        step.add_property(PropertyNames.BIGQUERY_FLATTEN_RESULTS,
                          transform.source.flatten_results)
      else:
        raise ValueError('BigQuery source %r must specify either a table or'
                         ' a query',
                         transform.source)
    elif transform.source.format == 'pubsub':
      standard_options = (
          transform_node.inputs[0].pipeline.options.view_as(StandardOptions))
      if not standard_options.streaming:
        raise ValueError('PubSubPayloadSource is currently available for use '
                         'only in streaming pipelines.')
      # Only one of topic or subscription should be set.
      if transform.source.topic:
        step.add_property(PropertyNames.PUBSUB_TOPIC, transform.source.topic)
      elif transform.source.subscription:
        step.add_property(PropertyNames.PUBSUB_SUBSCRIPTION,
                          transform.source.subscription)
      if transform.source.id_label:
        step.add_property(PropertyNames.PUBSUB_ID_LABEL,
                          transform.source.id_label)
    else:
      raise ValueError(
          'Source %r has unexpected format %s.' % (
              transform.source, transform.source.format))

    if not hasattr(transform.source, 'format'):
      step.add_property(PropertyNames.FORMAT, names.SOURCE_FORMAT)
    else:
      step.add_property(PropertyNames.FORMAT, transform.source.format)

    # Wrap coder in WindowedValueCoder: this is necessary as the encoding of a
    # step should be the type of value outputted by each step.  Read steps
    # automatically wrap output values in a WindowedValue wrapper, if necessary.
    # This is also necessary for proper encoding for size estimation.
    # Using a GlobalWindowCoder as a place holder instead of the default
    # PickleCoder because GlobalWindowCoder is known coder.
    # TODO(robertwb): Query the collection for the windowfn to extract the
    # correct coder.
    coder = coders.WindowedValueCoder(transform._infer_output_coder(),
                                      coders.coders.GlobalWindowCoder())  # pylint: disable=protected-access

    step.encoding = self._get_cloud_encoding(coder)
    step.add_property(
        PropertyNames.OUTPUT_INFO,
        [{PropertyNames.USER_NAME: (
            '%s.%s' % (transform_node.full_label, PropertyNames.OUT)),
          PropertyNames.ENCODING: step.encoding,
          PropertyNames.OUTPUT_NAME: PropertyNames.OUT}])

  def run__NativeWrite(self, transform_node):
    transform = transform_node.transform
    input_tag = transform_node.inputs[0].tag
    input_step = self._cache.get_pvalue(transform_node.inputs[0])
    step = self._add_step(
        TransformNames.WRITE, transform_node.full_label, transform_node)
    # TODO(mairbek): refactor if-else tree to use registerable functions.
    # Initialize the sink specific properties.
    if transform.sink.format == 'text':
      # Note that it is important to use typed properties (@type/value dicts)
      # for non-string properties and also for empty strings. For example,
      # in the code below the num_shards must have type and also
      # file_name_suffix and shard_name_template (could be empty strings).
      step.add_property(
          PropertyNames.FILE_NAME_PREFIX, transform.sink.file_name_prefix,
          with_type=True)
      step.add_property(
          PropertyNames.FILE_NAME_SUFFIX, transform.sink.file_name_suffix,
          with_type=True)
      step.add_property(
          PropertyNames.SHARD_NAME_TEMPLATE, transform.sink.shard_name_template,
          with_type=True)
      if transform.sink.num_shards > 0:
        step.add_property(
            PropertyNames.NUM_SHARDS, transform.sink.num_shards, with_type=True)
      # TODO(silviuc): Implement sink validation.
      step.add_property(PropertyNames.VALIDATE_SINK, False, with_type=True)
    elif transform.sink.format == 'bigquery':
      # TODO(silviuc): Add table validation if transform.sink.validate.
      step.add_property(PropertyNames.BIGQUERY_DATASET,
                        transform.sink.table_reference.datasetId)
      step.add_property(PropertyNames.BIGQUERY_TABLE,
                        transform.sink.table_reference.tableId)
      # If project owning the table was not specified then the project owning
      # the workflow (current project) will be used.
      if transform.sink.table_reference.projectId is not None:
        step.add_property(PropertyNames.BIGQUERY_PROJECT,
                          transform.sink.table_reference.projectId)
      step.add_property(PropertyNames.BIGQUERY_CREATE_DISPOSITION,
                        transform.sink.create_disposition)
      step.add_property(PropertyNames.BIGQUERY_WRITE_DISPOSITION,
                        transform.sink.write_disposition)
      if transform.sink.table_schema is not None:
        step.add_property(
            PropertyNames.BIGQUERY_SCHEMA, transform.sink.schema_as_json())
    elif transform.sink.format == 'pubsub':
      standard_options = (
          transform_node.inputs[0].pipeline.options.view_as(StandardOptions))
      if not standard_options.streaming:
        raise ValueError('PubSubPayloadSink is currently available for use '
                         'only in streaming pipelines.')
      step.add_property(PropertyNames.PUBSUB_TOPIC, transform.sink.topic)
    else:
      raise ValueError(
          'Sink %r has unexpected format %s.' % (
              transform.sink, transform.sink.format))
    step.add_property(PropertyNames.FORMAT, transform.sink.format)

    # Wrap coder in WindowedValueCoder: this is necessary for proper encoding
    # for size estimation. Using a GlobalWindowCoder as a place holder instead
    # of the default PickleCoder because GlobalWindowCoder is known coder.
    # TODO(robertwb): Query the collection for the windowfn to extract the
    # correct coder.
    coder = coders.WindowedValueCoder(transform.sink.coder,
                                      coders.coders.GlobalWindowCoder())
    step.encoding = self._get_cloud_encoding(coder)
    step.add_property(PropertyNames.ENCODING, step.encoding)
    step.add_property(
        PropertyNames.PARALLEL_INPUT,
        {'@type': 'OutputReference',
         PropertyNames.STEP_NAME: input_step.proto.name,
         PropertyNames.OUTPUT_NAME: input_step.get_output(input_tag)})

  @classmethod
  def serialize_windowing_strategy(cls, windowing):
    from apache_beam.runners import pipeline_context
    from apache_beam.portability.api import beam_runner_api_pb2
    context = pipeline_context.PipelineContext()
    windowing_proto = windowing.to_runner_api(context)
    return cls.byte_array_to_json_string(
        beam_runner_api_pb2.MessageWithComponents(
            components=context.to_runner_api(),
            windowing_strategy=windowing_proto).SerializeToString())

  @classmethod
  def deserialize_windowing_strategy(cls, serialized_data):
    # Imported here to avoid circular dependencies.
    # pylint: disable=wrong-import-order, wrong-import-position
    from apache_beam.runners import pipeline_context
    from apache_beam.portability.api import beam_runner_api_pb2
    from apache_beam.transforms.core import Windowing
    proto = beam_runner_api_pb2.MessageWithComponents()
    proto.ParseFromString(cls.json_string_to_byte_array(serialized_data))
    return Windowing.from_runner_api(
        proto.windowing_strategy,
        pipeline_context.PipelineContext(proto.components))

  @staticmethod
  def byte_array_to_json_string(raw_bytes):
    """Implements org.apache.beam.sdk.util.StringUtils.byteArrayToJsonString."""
    return urllib.quote(raw_bytes)

  @staticmethod
  def json_string_to_byte_array(encoded_string):
    """Implements org.apache.beam.sdk.util.StringUtils.jsonStringToByteArray."""
    return urllib.unquote(encoded_string)


class DataflowPipelineResult(PipelineResult):
  """Represents the state of a pipeline run on the Dataflow service."""

  def __init__(self, job, runner):
    """Job is a Job message from the Dataflow API."""
    self._job = job
    self._runner = runner
    self.metric_results = None

  def job_id(self):
    return self._job.id

  def metrics(self):
    return self.metric_results

  @property
  def has_job(self):
    return self._job is not None

  @property
  def state(self):
    """Return the current state of the remote job.

    Returns:
      A PipelineState object.
    """
    if not self.has_job:
      return PipelineState.UNKNOWN

    values_enum = dataflow_api.Job.CurrentStateValueValuesEnum
    api_jobstate_map = {
        values_enum.JOB_STATE_UNKNOWN: PipelineState.UNKNOWN,
        values_enum.JOB_STATE_STOPPED: PipelineState.STOPPED,
        values_enum.JOB_STATE_RUNNING: PipelineState.RUNNING,
        values_enum.JOB_STATE_DONE: PipelineState.DONE,
        values_enum.JOB_STATE_FAILED: PipelineState.FAILED,
        values_enum.JOB_STATE_CANCELLED: PipelineState.CANCELLED,
        values_enum.JOB_STATE_UPDATED: PipelineState.UPDATED,
        values_enum.JOB_STATE_DRAINING: PipelineState.DRAINING,
        values_enum.JOB_STATE_DRAINED: PipelineState.DRAINED,
    }

    return (api_jobstate_map[self._job.currentState] if self._job.currentState
            else PipelineState.UNKNOWN)

  def _is_in_terminal_state(self):
    if not self.has_job:
      return True

    return self.state in [
        PipelineState.STOPPED, PipelineState.DONE, PipelineState.FAILED,
        PipelineState.CANCELLED, PipelineState.DRAINED]

  def wait_until_finish(self, duration=None):
    if not self._is_in_terminal_state():
      if not self.has_job:
        raise IOError('Failed to get the Dataflow job id.')
      if duration:
        raise NotImplementedError(
            'DataflowRunner does not support duration argument.')

      thread = threading.Thread(
          target=DataflowRunner.poll_for_job_completion,
          args=(self._runner, self))

      # Mark the thread as a daemon thread so a keyboard interrupt on the main
      # thread will terminate everything. This is also the reason we will not
      # use thread.join() to wait for the polling thread.
      thread.daemon = True
      thread.start()
      while thread.isAlive():
        time.sleep(5.0)
      if self.state != PipelineState.DONE:
        # TODO(BEAM-1290): Consider converting this to an error log based on the
        # resolution of the issue.
        raise DataflowRuntimeException(
            'Dataflow pipeline failed. State: %s, Error:\n%s' %
            (self.state, getattr(self._runner, 'last_error_msg', None)), self)
    return self.state

  def __str__(self):
    return '<%s %s %s>' % (
        self.__class__.__name__,
        self.job_id(),
        self.state)

  def __repr__(self):
    return '<%s %s at %s>' % (self.__class__.__name__, self._job, hex(id(self)))


class DataflowRuntimeException(Exception):
  """Indicates an error has occurred in running this pipeline."""

  def __init__(self, msg, result):
    super(DataflowRuntimeException, self).__init__(msg)
    self.result = result<|MERGE_RESOLUTION|>--- conflicted
+++ resolved
@@ -39,6 +39,7 @@
 from apache_beam.runners.dataflow.internal.clients import dataflow as dataflow_api
 from apache_beam.runners.dataflow.internal.names import PropertyNames
 from apache_beam.runners.dataflow.internal.names import TransformNames
+from apache_beam.runners.dataflow.ptransform_overrides import CreatePTransformOverride
 from apache_beam.runners.runner import PValueCache
 from apache_beam.runners.runner import PipelineResult
 from apache_beam.runners.runner import PipelineRunner
@@ -47,6 +48,7 @@
 from apache_beam.typehints import typehints
 from apache_beam.options.pipeline_options import StandardOptions
 from apache_beam.options.pipeline_options import SetupOptions
+from apache_beam.options.pipeline_options import TestOptions
 from apache_beam.utils.plugin import BeamPlugin
 
 
@@ -67,11 +69,17 @@
   # a job submission and is used by the service to establish what features
   # are expected by the workers.
   BATCH_ENVIRONMENT_MAJOR_VERSION = '6'
-<<<<<<< HEAD
   STREAMING_ENVIRONMENT_MAJOR_VERSION = '1'
-=======
-  STREAMING_ENVIRONMENT_MAJOR_VERSION = '0'
->>>>>>> 8182bd65
+
+  # A list of PTransformOverride objects to be applied before running a pipeline
+  # using DataflowRunner.
+  # Currently this only works for overrides where the input and output types do
+  # not change.
+  # For internal SDK use only. This should not be updated by Beam pipeline
+  # authors.
+  _PTRANSFORM_OVERRIDES = [
+      CreatePTransformOverride(),
+  ]
 
   def __init__(self, cache=None):
     # Cache of CloudWorkflowStep protos generated while the runner
@@ -221,7 +229,6 @@
 
     return FlattenInputVisitor()
 
-  # TODO(mariagh): Make this method take pipepline_options
   def run(self, pipeline):
     """Remotely executes entire pipeline or parts reachable from node."""
     # Import here to avoid adding the dependency for local running scenarios.
@@ -233,6 +240,9 @@
           'Google Cloud Dataflow runner not available, '
           'please install apache_beam[gcp]')
 
+    # Performing configured PTransform overrides.
+    pipeline.replace_all(DataflowRunner._PTRANSFORM_OVERRIDES)
+
     # Add setup_options for all the BeamPlugin imports
     setup_options = pipeline._options.view_as(SetupOptions)
     plugins = BeamPlugin.get_all_plugin_paths()
@@ -252,6 +262,11 @@
 
     # The superclass's run will trigger a traversal of all reachable nodes.
     super(DataflowRunner, self).run(pipeline)
+
+    test_options = pipeline._options.view_as(TestOptions)
+    # If it is a dry run, return without submitting the job.
+    if test_options.dry_run:
+      return None
 
     standard_options = pipeline._options.view_as(StandardOptions)
     if standard_options.streaming:
@@ -373,6 +388,26 @@
           PropertyNames.ENCODING: step.encoding,
           PropertyNames.OUTPUT_NAME: PropertyNames.OUT}])
     return step
+
+  def run_Impulse(self, transform_node):
+    standard_options = (
+        transform_node.outputs[None].pipeline._options.view_as(StandardOptions))
+    if standard_options.streaming:
+      step = self._add_step(
+          TransformNames.READ, transform_node.full_label, transform_node)
+      step.add_property(PropertyNames.FORMAT, 'pubsub')
+      step.add_property(PropertyNames.PUBSUB_SUBSCRIPTION, '_starting_signal/')
+
+      step.encoding = self._get_encoded_output_coder(transform_node)
+      step.add_property(
+          PropertyNames.OUTPUT_INFO,
+          [{PropertyNames.USER_NAME: (
+              '%s.%s' % (
+                  transform_node.full_label, PropertyNames.OUT)),
+            PropertyNames.ENCODING: step.encoding,
+            PropertyNames.OUTPUT_NAME: PropertyNames.OUT}])
+    else:
+      ValueError('Impulse source for batch pipelines has not been defined.')
 
   def run_Flatten(self, transform_node):
     step = self._add_step(TransformNames.FLATTEN,
