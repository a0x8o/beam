--- conflicted
+++ resolved
@@ -18,16 +18,10 @@
 
 Cloud Pub/Sub sources and sinks are currently supported only in streaming
 pipelines, during remote execution.
-
-This API is currently under development and is subject to change.
 """
 
 from __future__ import absolute_import
 
-<<<<<<< HEAD
-from apache_beam import coders
-=======
->>>>>>> 0c1c1501
 from apache_beam.io.iobase import Read
 from apache_beam.io.iobase import Write
 from apache_beam.runners.dataflow.native_io import iobase as dataflow_io
@@ -35,10 +29,8 @@
 from apache_beam.transforms import ParDo
 from apache_beam.transforms.display import DisplayDataItem
 
-<<<<<<< HEAD
 
-__all__ = ['ReadStringsFromPubSub', 'WriteStringsToPubSub',
-           'PubSubSource', 'PubSubSink']
+__all__ = ['ReadStringsFromPubSub', 'WriteStringsToPubSub']
 
 
 class ReadStringsFromPubSub(PTransform):
@@ -157,141 +149,4 @@
 
 def _encodeUtf8String(value):
   """Encodes a string in utf-8 format to bytes"""
-  return value.encode('utf-8')
-=======
->>>>>>> 0c1c1501
-
-__all__ = ['ReadStringsFromPubSub', 'WriteStringsToPubSub']
-
-<<<<<<< HEAD
-class PubSubSource(dataflow_io.NativeSource):
-  """Deprecated: do not use.
-
-  Source for reading from a given Cloud Pub/Sub topic.
-=======
-
-class ReadStringsFromPubSub(PTransform):
-  """A ``PTransform`` for reading utf-8 string payloads from Cloud Pub/Sub."""
-
-  def __init__(self, topic, subscription=None, id_label=None):
-    """Initializes ``ReadStringsFromPubSub``.
-
-    Attributes:
-      topic: Cloud Pub/Sub topic in the form "/topics/<project>/<topic>".
-      subscription: Optional existing Cloud Pub/Sub subscription to use in the
-        form "projects/<project>/subscriptions/<subscription>".
-      id_label: The attribute on incoming Pub/Sub messages to use as a unique
-        record identifier.  When specified, the value of this attribute (which
-        can be any string that uniquely identifies the record) will be used for
-        deduplication of messages.  If not provided, we cannot guarantee
-        that no duplicate data will be delivered on the Pub/Sub stream. In this
-        case, deduplication of the stream will be strictly best effort.
-    """
-    super(ReadStringsFromPubSub, self).__init__()
-    self._source = _PubSubPayloadSource(
-        topic,
-        subscription=subscription,
-        id_label=id_label)
-
-  def expand(self, pvalue):
-    pcoll = pvalue.pipeline | Read(self._source)
-    pcoll.element_type = bytes
-    pcoll = pcoll | 'decode string' >> ParDo(_decodeUtf8String)
-    pcoll.element_type = unicode
-    return pcoll
-
-
-class WriteStringsToPubSub(PTransform):
-  """A ``PTransform`` for writing utf-8 string payloads to Cloud Pub/Sub."""
-
-  def __init__(self, topic):
-    """Initializes ``WriteStringsToPubSub``.
-
-    Attributes:
-      topic: Cloud Pub/Sub topic in the form "/topics/<project>/<topic>".
-    """
-    super(WriteStringsToPubSub, self).__init__()
-    self._sink = _PubSubPayloadSink(topic)
-
-  def expand(self, pcoll):
-    pcoll = pcoll | 'encode string' >> ParDo(_encodeUtf8String)
-    pcoll.element_type = bytes
-    return pcoll | Write(self._sink)
-
-
-class _PubSubPayloadSource(dataflow_io.NativeSource):
-  """Source for the payload of a message as bytes from a Cloud Pub/Sub topic.
->>>>>>> 0c1c1501
-
-  Attributes:
-    topic: Cloud Pub/Sub topic in the form "/topics/<project>/<topic>".
-    subscription: Optional existing Cloud Pub/Sub subscription to use in the
-      form "projects/<project>/subscriptions/<subscription>".
-    id_label: The attribute on incoming Pub/Sub messages to use as a unique
-      record identifier.  When specified, the value of this attribute (which can
-      be any string that uniquely identifies the record) will be used for
-      deduplication of messages.  If not provided, Dataflow cannot guarantee
-      that no duplicate data will be delivered on the Pub/Sub stream. In this
-      case, deduplication of the stream will be strictly best effort.
-  """
-
-  def __init__(self, topic, subscription=None, id_label=None):
-    self.topic = topic
-    self.subscription = subscription
-    self.id_label = id_label
-
-  @property
-  def format(self):
-    """Source format name required for remote execution."""
-    return 'pubsub'
-
-  def display_data(self):
-    return {'id_label':
-            DisplayDataItem(self.id_label,
-                            label='ID Label Attribute').drop_if_none(),
-            'topic':
-            DisplayDataItem(self.topic,
-                            label='Pubsub Topic'),
-            'subscription':
-            DisplayDataItem(self.subscription,
-                            label='Pubsub Subscription').drop_if_none()}
-
-  def reader(self):
-    raise NotImplementedError(
-        'PubSubPayloadSource is not supported in local execution.')
-
-
-<<<<<<< HEAD
-class PubSubSink(dataflow_io.NativeSink):
-  """Deprecated: do not use.
-
-  Sink for writing to a given Cloud Pub/Sub topic."""
-=======
-class _PubSubPayloadSink(dataflow_io.NativeSink):
-  """Sink for the payload of a message as bytes to a Cloud Pub/Sub topic."""
->>>>>>> 0c1c1501
-
-  def __init__(self, topic):
-    self.topic = topic
-
-  @property
-  def format(self):
-    """Sink format name required for remote execution."""
-    return 'pubsub'
-
-  def display_data(self):
-    return {'topic': DisplayDataItem(self.topic, label='Pubsub Topic')}
-
-  def writer(self):
-    raise NotImplementedError(
-        'PubSubPayloadSink is not supported in local execution.')
-
-
-def _decodeUtf8String(encoded_value):
-  """Decodes a string in utf-8 format from bytes"""
-  return encoded_value.decode('utf-8')
-
-
-def _encodeUtf8String(value):
-  """Encodes a string in utf-8 format to bytes"""
   return value.encode('utf-8')