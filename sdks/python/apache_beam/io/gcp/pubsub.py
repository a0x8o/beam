#
# Licensed to the Apache Software Foundation (ASF) under one or more
# contributor license agreements.  See the NOTICE file distributed with
# this work for additional information regarding copyright ownership.
# The ASF licenses this file to You under the Apache License, Version 2.0
# (the "License"); you may not use this file except in compliance with
# the License.  You may obtain a copy of the License at
#
#    http://www.apache.org/licenses/LICENSE-2.0
#
# Unless required by applicable law or agreed to in writing, software
# distributed under the License is distributed on an "AS IS" BASIS,
# WITHOUT WARRANTIES OR CONDITIONS OF ANY KIND, either express or implied.
# See the License for the specific language governing permissions and
# limitations under the License.
#
"""Google Cloud PubSub sources and sinks.

Cloud Pub/Sub sources and sinks are currently supported only in streaming
pipelines, during remote execution.

This API is currently under development and is subject to change.
"""

from __future__ import absolute_import

from apache_beam import coders
from apache_beam.io.iobase import Read
from apache_beam.io.iobase import Write
from apache_beam.runners.dataflow.native_io import iobase as dataflow_io
from apache_beam.transforms import PTransform
from apache_beam.transforms import Map
from apache_beam.transforms.display import DisplayDataItem


<<<<<<< HEAD
__all__ = ['ReadStringsFromPubSub', 'WriteStringsToPubSub',
           'PubSubSource', 'PubSubSink']
=======
__all__ = ['ReadStringsFromPubSub', 'WriteStringsToPubSub']
>>>>>>> fc9b8cf0


class ReadStringsFromPubSub(PTransform):
  """A ``PTransform`` for reading utf-8 string payloads from Cloud Pub/Sub."""

  def __init__(self, topic=None, subscription=None, id_label=None):
    """Initializes ``ReadStringsFromPubSub``.

    Attributes:
      topic: Cloud Pub/Sub topic in the form "/topics/<project>/<topic>". If
        provided then subscription must be None.
      subscription: Existing Cloud Pub/Sub subscription to use in the
        form "projects/<project>/subscriptions/<subscription>". If provided then
        topic must be None.
      id_label: The attribute on incoming Pub/Sub messages to use as a unique
        record identifier.  When specified, the value of this attribute (which
        can be any string that uniquely identifies the record) will be used for
        deduplication of messages.  If not provided, we cannot guarantee
        that no duplicate data will be delivered on the Pub/Sub stream. In this
        case, deduplication of the stream will be strictly best effort.
    """
    super(ReadStringsFromPubSub, self).__init__()
    if topic and subscription:
      raise ValueError("Only one of topic or subscription should be provided.")

    if not (topic or subscription):
      raise ValueError("Either a topic or subscription must be provided.")

    self._source = _PubSubPayloadSource(
        topic,
        subscription=subscription,
        id_label=id_label)

  def expand(self, pvalue):
    pcoll = pvalue.pipeline | Read(self._source)
    pcoll.element_type = bytes
    pcoll = pcoll | 'DecodeString' >> Map(lambda b: b.decode('utf-8'))
    pcoll.element_type = unicode
    return pcoll


class WriteStringsToPubSub(PTransform):
  """A ``PTransform`` for writing utf-8 string payloads to Cloud Pub/Sub."""

  def __init__(self, topic):
    """Initializes ``WriteStringsToPubSub``.

    Attributes:
      topic: Cloud Pub/Sub topic in the form "/topics/<project>/<topic>".
    """
    super(WriteStringsToPubSub, self).__init__()
    self._sink = _PubSubPayloadSink(topic)

  def expand(self, pcoll):
    pcoll = pcoll | 'EncodeString' >> Map(lambda s: s.encode('utf-8'))
    pcoll.element_type = bytes
    return pcoll | Write(self._sink)
<<<<<<< HEAD


class _PubSubPayloadSource(dataflow_io.NativeSource):
  """Source for the payload of a message as bytes from a Cloud Pub/Sub topic.

  Attributes:
    topic: Cloud Pub/Sub topic in the form "/topics/<project>/<topic>". If
      provided then topic must be None.
    subscription: Existing Cloud Pub/Sub subscription to use in the
      form "projects/<project>/subscriptions/<subscription>". If provided then
      subscription must be None.
    id_label: The attribute on incoming Pub/Sub messages to use as a unique
      record identifier.  When specified, the value of this attribute (which can
      be any string that uniquely identifies the record) will be used for
      deduplication of messages.  If not provided, Dataflow cannot guarantee
      that no duplicate data will be delivered on the Pub/Sub stream. In this
      case, deduplication of the stream will be strictly best effort.
  """

  def __init__(self, topic=None, subscription=None, id_label=None):
    # we are using this coder explicitly for portability reasons of PubsubIO
    # across implementations in languages.
    self.coder = coders.BytesCoder()
    self.topic = topic
    self.subscription = subscription
    self.id_label = id_label

  @property
  def format(self):
    """Source format name required for remote execution."""
    return 'pubsub'

  def display_data(self):
    return {'id_label':
            DisplayDataItem(self.id_label,
                            label='ID Label Attribute').drop_if_none(),
            'topic':
            DisplayDataItem(self.topic,
                            label='Pubsub Topic'),
            'subscription':
            DisplayDataItem(self.subscription,
                            label='Pubsub Subscription').drop_if_none()}

  def reader(self):
    raise NotImplementedError(
        'PubSubPayloadSource is not supported in local execution.')


class _PubSubPayloadSink(dataflow_io.NativeSink):
  """Sink for the payload of a message as bytes to a Cloud Pub/Sub topic."""

  def __init__(self, topic):
    # we are using this coder explicitly for portability reasons of PubsubIO
    # across implementations in languages.
    self.coder = coders.BytesCoder()
    self.topic = topic

  @property
  def format(self):
    """Sink format name required for remote execution."""
    return 'pubsub'

  def display_data(self):
    return {'topic': DisplayDataItem(self.topic, label='Pubsub Topic')}

  def writer(self):
    raise NotImplementedError(
        'PubSubPayloadSink is not supported in local execution.')


class PubSubSource(dataflow_io.NativeSource):
  """Deprecated: do not use.

  Source for reading from a given Cloud Pub/Sub topic.
=======


class _PubSubPayloadSource(dataflow_io.NativeSource):
  """Source for the payload of a message as bytes from a Cloud Pub/Sub topic.
>>>>>>> fc9b8cf0

  Attributes:
    topic: Cloud Pub/Sub topic in the form "/topics/<project>/<topic>". If
      provided then topic must be None.
    subscription: Existing Cloud Pub/Sub subscription to use in the
      form "projects/<project>/subscriptions/<subscription>". If provided then
      subscription must be None.
    id_label: The attribute on incoming Pub/Sub messages to use as a unique
      record identifier.  When specified, the value of this attribute (which can
      be any string that uniquely identifies the record) will be used for
      deduplication of messages.  If not provided, Dataflow cannot guarantee
      that no duplicate data will be delivered on the Pub/Sub stream. In this
      case, deduplication of the stream will be strictly best effort.
  """

  def __init__(self, topic=None, subscription=None, id_label=None):
    # we are using this coder explicitly for portability reasons of PubsubIO
    # across implementations in languages.
    self.coder = coders.BytesCoder()
    self.topic = topic
    self.subscription = subscription
    self.id_label = id_label

  @property
  def format(self):
    """Source format name required for remote execution."""
    return 'pubsub'

  def display_data(self):
    return {'id_label':
            DisplayDataItem(self.id_label,
                            label='ID Label Attribute').drop_if_none(),
            'topic':
            DisplayDataItem(self.topic,
                            label='Pubsub Topic'),
            'subscription':
            DisplayDataItem(self.subscription,
                            label='Pubsub Subscription').drop_if_none()}

  def reader(self):
    raise NotImplementedError(
        'PubSubPayloadSource is not supported in local execution.')


<<<<<<< HEAD
class PubSubSink(dataflow_io.NativeSink):
  """Deprecated: do not use.

  Sink for writing to a given Cloud Pub/Sub topic."""
=======
class _PubSubPayloadSink(dataflow_io.NativeSink):
  """Sink for the payload of a message as bytes to a Cloud Pub/Sub topic."""
>>>>>>> fc9b8cf0

  def __init__(self, topic):
    # we are using this coder explicitly for portability reasons of PubsubIO
    # across implementations in languages.
    self.coder = coders.BytesCoder()
    self.topic = topic

  @property
  def format(self):
    """Sink format name required for remote execution."""
    return 'pubsub'

  def display_data(self):
    return {'topic': DisplayDataItem(self.topic, label='Pubsub Topic')}

  def writer(self):
    raise NotImplementedError(
        'PubSubPayloadSink is not supported in local execution.')<|MERGE_RESOLUTION|>--- conflicted
+++ resolved
@@ -33,12 +33,7 @@
 from apache_beam.transforms.display import DisplayDataItem
 
 
-<<<<<<< HEAD
-__all__ = ['ReadStringsFromPubSub', 'WriteStringsToPubSub',
-           'PubSubSource', 'PubSubSink']
-=======
 __all__ = ['ReadStringsFromPubSub', 'WriteStringsToPubSub']
->>>>>>> fc9b8cf0
 
 
 class ReadStringsFromPubSub(PTransform):
@@ -96,7 +91,6 @@
     pcoll = pcoll | 'EncodeString' >> Map(lambda s: s.encode('utf-8'))
     pcoll.element_type = bytes
     return pcoll | Write(self._sink)
-<<<<<<< HEAD
 
 
 class _PubSubPayloadSource(dataflow_io.NativeSource):
@@ -164,87 +158,4 @@
 
   def writer(self):
     raise NotImplementedError(
-        'PubSubPayloadSink is not supported in local execution.')
-
-
-class PubSubSource(dataflow_io.NativeSource):
-  """Deprecated: do not use.
-
-  Source for reading from a given Cloud Pub/Sub topic.
-=======
-
-
-class _PubSubPayloadSource(dataflow_io.NativeSource):
-  """Source for the payload of a message as bytes from a Cloud Pub/Sub topic.
->>>>>>> fc9b8cf0
-
-  Attributes:
-    topic: Cloud Pub/Sub topic in the form "/topics/<project>/<topic>". If
-      provided then topic must be None.
-    subscription: Existing Cloud Pub/Sub subscription to use in the
-      form "projects/<project>/subscriptions/<subscription>". If provided then
-      subscription must be None.
-    id_label: The attribute on incoming Pub/Sub messages to use as a unique
-      record identifier.  When specified, the value of this attribute (which can
-      be any string that uniquely identifies the record) will be used for
-      deduplication of messages.  If not provided, Dataflow cannot guarantee
-      that no duplicate data will be delivered on the Pub/Sub stream. In this
-      case, deduplication of the stream will be strictly best effort.
-  """
-
-  def __init__(self, topic=None, subscription=None, id_label=None):
-    # we are using this coder explicitly for portability reasons of PubsubIO
-    # across implementations in languages.
-    self.coder = coders.BytesCoder()
-    self.topic = topic
-    self.subscription = subscription
-    self.id_label = id_label
-
-  @property
-  def format(self):
-    """Source format name required for remote execution."""
-    return 'pubsub'
-
-  def display_data(self):
-    return {'id_label':
-            DisplayDataItem(self.id_label,
-                            label='ID Label Attribute').drop_if_none(),
-            'topic':
-            DisplayDataItem(self.topic,
-                            label='Pubsub Topic'),
-            'subscription':
-            DisplayDataItem(self.subscription,
-                            label='Pubsub Subscription').drop_if_none()}
-
-  def reader(self):
-    raise NotImplementedError(
-        'PubSubPayloadSource is not supported in local execution.')
-
-
-<<<<<<< HEAD
-class PubSubSink(dataflow_io.NativeSink):
-  """Deprecated: do not use.
-
-  Sink for writing to a given Cloud Pub/Sub topic."""
-=======
-class _PubSubPayloadSink(dataflow_io.NativeSink):
-  """Sink for the payload of a message as bytes to a Cloud Pub/Sub topic."""
->>>>>>> fc9b8cf0
-
-  def __init__(self, topic):
-    # we are using this coder explicitly for portability reasons of PubsubIO
-    # across implementations in languages.
-    self.coder = coders.BytesCoder()
-    self.topic = topic
-
-  @property
-  def format(self):
-    """Sink format name required for remote execution."""
-    return 'pubsub'
-
-  def display_data(self):
-    return {'topic': DisplayDataItem(self.topic, label='Pubsub Topic')}
-
-  def writer(self):
-    raise NotImplementedError(
         'PubSubPayloadSink is not supported in local execution.')