/*
 * Licensed to the Apache Software Foundation (ASF) under one
 * or more contributor license agreements.  See the NOTICE file
 * distributed with this work for additional information
 * regarding copyright ownership.  The ASF licenses this file
 * to you under the Apache License, Version 2.0 (the
 * "License"); you may not use this file except in compliance
 * with the License.  You may obtain a copy of the License at
 *
 *     http://www.apache.org/licenses/LICENSE-2.0
 *
 * Unless required by applicable law or agreed to in writing, software
 * distributed under the License is distributed on an "AS IS" BASIS,
 * WITHOUT WARRANTIES OR CONDITIONS OF ANY KIND, either express or implied.
 * See the License for the specific language governing permissions and
 * limitations under the License.
 */
package org.apache.beam.sdk.transforms.reflect;

import static org.apache.beam.sdk.transforms.DoFn.ProcessContinuation.resume;
import static org.apache.beam.sdk.transforms.DoFn.ProcessContinuation.stop;
import static org.hamcrest.CoreMatchers.instanceOf;
import static org.hamcrest.Matchers.equalTo;
import static org.junit.Assert.assertEquals;
import static org.junit.Assert.assertFalse;
import static org.junit.Assert.assertSame;
import static org.junit.Assert.assertThat;
import static org.junit.Assert.fail;
import static org.mockito.ArgumentMatchers.any;
import static org.mockito.Matchers.eq;
import static org.mockito.Matchers.same;
import static org.mockito.Mockito.doAnswer;
import static org.mockito.Mockito.mock;
import static org.mockito.Mockito.verify;
import static org.mockito.Mockito.when;

import java.io.IOException;
import java.io.InputStream;
import java.io.OutputStream;
import java.util.ArrayList;
import java.util.Arrays;
import java.util.List;
import org.apache.beam.sdk.coders.AtomicCoder;
import org.apache.beam.sdk.coders.CoderException;
import org.apache.beam.sdk.coders.CoderProviders;
import org.apache.beam.sdk.coders.CoderRegistry;
import org.apache.beam.sdk.coders.InstantCoder;
import org.apache.beam.sdk.coders.VarIntCoder;
import org.apache.beam.sdk.state.StateSpec;
import org.apache.beam.sdk.state.StateSpecs;
import org.apache.beam.sdk.state.TimeDomain;
import org.apache.beam.sdk.state.Timer;
import org.apache.beam.sdk.state.TimerSpec;
import org.apache.beam.sdk.state.TimerSpecs;
import org.apache.beam.sdk.state.ValueState;
import org.apache.beam.sdk.transforms.DoFn;
import org.apache.beam.sdk.transforms.DoFn.BundleFinalizer;
import org.apache.beam.sdk.transforms.DoFn.MultiOutputReceiver;
import org.apache.beam.sdk.transforms.DoFn.OutputReceiver;
import org.apache.beam.sdk.transforms.reflect.DoFnInvoker.FakeArgumentProvider;
import org.apache.beam.sdk.transforms.reflect.testhelper.DoFnInvokersTestHelper;
import org.apache.beam.sdk.transforms.splittabledofn.HasDefaultTracker;
import org.apache.beam.sdk.transforms.splittabledofn.HasDefaultWatermarkEstimator;
import org.apache.beam.sdk.transforms.splittabledofn.RestrictionTracker;
import org.apache.beam.sdk.transforms.splittabledofn.SplitResult;
import org.apache.beam.sdk.transforms.splittabledofn.WatermarkEstimator;
import org.apache.beam.sdk.transforms.splittabledofn.WatermarkEstimators;
import org.apache.beam.sdk.transforms.windowing.BoundedWindow;
import org.apache.beam.sdk.transforms.windowing.IntervalWindow;
import org.apache.beam.sdk.util.UserCodeException;
import org.joda.time.Instant;
import org.junit.Before;
import org.junit.Rule;
import org.junit.Test;
import org.junit.rules.ExpectedException;
import org.junit.runner.RunWith;
import org.junit.runners.JUnit4;
import org.mockito.AdditionalAnswers;
import org.mockito.Matchers;
import org.mockito.Mock;
import org.mockito.MockitoAnnotations;

/** Tests for {@link DoFnInvokers}. */
@RunWith(JUnit4.class)
public class DoFnInvokersTest {
  @Rule public ExpectedException thrown = ExpectedException.none();

  @Mock private DoFn<String, String>.StartBundleContext mockStartBundleContext;
  @Mock private DoFn<String, String>.FinishBundleContext mockFinishBundleContext;
  @Mock private DoFn<String, String>.ProcessContext mockProcessContext;
  private String mockElement;
  private Instant mockTimestamp;
  @Mock private OutputReceiver<String> mockOutputReceiver;
  @Mock private MultiOutputReceiver mockMultiOutputReceiver;
  @Mock private IntervalWindow mockWindow;
  // @Mock private PaneInfo mockPaneInfo;
  @Mock private DoFnInvoker.ArgumentProvider<String, String> mockArgumentProvider;

  @Before
  public void setUp() {
    mockElement = "element";
    mockTimestamp = new Instant(0);
    MockitoAnnotations.initMocks(this);
    when(mockArgumentProvider.window()).thenReturn(mockWindow);
    // when(mockArgumentProvider.paneInfo(Matchers.<DoFn>any()))
    //     .thenReturn(mockPaneInfo);
    when(mockArgumentProvider.element(Matchers.<DoFn>any())).thenReturn(mockElement);
    when(mockArgumentProvider.timestamp(Matchers.<DoFn>any())).thenReturn(mockTimestamp);
    when(mockArgumentProvider.outputReceiver(Matchers.<DoFn>any())).thenReturn(mockOutputReceiver);
    when(mockArgumentProvider.taggedOutputReceiver(Matchers.<DoFn>any()))
        .thenReturn(mockMultiOutputReceiver);
    when(mockArgumentProvider.startBundleContext(Matchers.<DoFn>any()))
        .thenReturn(mockStartBundleContext);
    when(mockArgumentProvider.finishBundleContext(Matchers.<DoFn>any()))
        .thenReturn(mockFinishBundleContext);
    when(mockArgumentProvider.processContext(Matchers.<DoFn>any())).thenReturn(mockProcessContext);
  }

  private DoFn.ProcessContinuation invokeProcessElement(DoFn<String, String> fn) {
    return DoFnInvokers.invokerFor(fn).invokeProcessElement(mockArgumentProvider);
  }

  private void invokeOnTimer(String timerId, DoFn<String, String> fn) {
    DoFnInvokers.invokerFor(fn).invokeOnTimer(timerId, "", mockArgumentProvider);
  }

  @Test
  public void testDoFnInvokersReused() throws Exception {
    // Ensures that we don't create a new Invoker class for every instance of the DoFn.
    IdentityParent fn1 = new IdentityParent();
    IdentityParent fn2 = new IdentityParent();
    assertSame(
        "Invoker classes should only be generated once for each type",
        DoFnInvokers.invokerFor(fn1).getClass(),
        DoFnInvokers.invokerFor(fn2).getClass());
  }

  // ---------------------------------------------------------------------------------------
  // Tests for general invocations of DoFn methods.
  // ---------------------------------------------------------------------------------------

  @Test
  public void testDoFnWithNoExtraContext() throws Exception {
    class MockFn extends DoFn<String, String> {
      @ProcessElement
      public void processElement(ProcessContext c) throws Exception {}
    }

    MockFn mockFn = mock(MockFn.class);
    assertEquals(stop(), invokeProcessElement(mockFn));
    verify(mockFn).processElement(mockProcessContext);
  }

  interface InterfaceWithProcessElement {
    @DoFn.ProcessElement
    void processElement(DoFn<String, String>.ProcessContext c);
  }

  interface LayersOfInterfaces extends InterfaceWithProcessElement {}

  private static class IdentityUsingInterfaceWithProcessElement extends DoFn<String, String>
      implements LayersOfInterfaces {
    @Override
    public void processElement(DoFn<String, String>.ProcessContext c) {}
  }

  @Test
  public void testDoFnWithProcessElementInterface() throws Exception {
    IdentityUsingInterfaceWithProcessElement fn =
        mock(IdentityUsingInterfaceWithProcessElement.class);
    assertEquals(stop(), invokeProcessElement(fn));
    verify(fn).processElement(mockProcessContext);
  }

  private static class IdentityParent extends DoFn<String, String> {
    @ProcessElement
    public void process(ProcessContext c) {}
  }

  @SuppressWarnings("ClassCanBeStatic")
  private class IdentityChildWithoutOverride extends IdentityParent {}

  @SuppressWarnings("ClassCanBeStatic")
  private class IdentityChildWithOverride extends IdentityParent {
    @Override
    public void process(DoFn<String, String>.ProcessContext c) {
      super.process(c);
    }
  }

  @Test
  public void testDoFnWithMethodInSuperclass() throws Exception {
    IdentityChildWithoutOverride fn = mock(IdentityChildWithoutOverride.class);
    assertEquals(stop(), invokeProcessElement(fn));
    verify(fn).process(mockProcessContext);
  }

  @Test
  public void testDoFnWithMethodInSubclass() throws Exception {
    IdentityChildWithOverride fn = mock(IdentityChildWithOverride.class);
    assertEquals(stop(), invokeProcessElement(fn));
    verify(fn).process(mockProcessContext);
  }

  @Test
  public void testDoFnWithWindow() throws Exception {
    class MockFn extends DoFn<String, String> {
      @DoFn.ProcessElement
      public void processElement(ProcessContext c, IntervalWindow w) throws Exception {}
    }

    MockFn fn = mock(MockFn.class);
    assertEquals(stop(), invokeProcessElement(fn));
    verify(fn).processElement(mockProcessContext, mockWindow);
  }

  @Test
  public void testDoFnWithAllParameters() throws Exception {
    class MockFn extends DoFn<String, String> {
      @DoFn.ProcessElement
      public void processElement(
          ProcessContext c,
          @Element String element,
          @Timestamp Instant timestamp,
          IntervalWindow w,
          //        PaneInfo p,
          OutputReceiver<String> receiver,
          MultiOutputReceiver multiReceiver)
          throws Exception {}
    }

    MockFn fn = mock(MockFn.class);
    assertEquals(stop(), invokeProcessElement(fn));
    verify(fn)
        .processElement(
            mockProcessContext,
            mockElement,
            mockTimestamp,
            mockWindow,
            mockOutputReceiver,
            mockMultiOutputReceiver);
  }

  /** Tests that the generated {@link DoFnInvoker} passes the state parameter that it should. */
  @Test
  public void testDoFnWithState() throws Exception {
    ValueState<Integer> mockState = mock(ValueState.class);
    final String stateId = "my-state-id-here";
    when(mockArgumentProvider.state(stateId, false)).thenReturn(mockState);

    class MockFn extends DoFn<String, String> {
      @StateId(stateId)
      private final StateSpec<ValueState<Integer>> spec = StateSpecs.value(VarIntCoder.of());

      @ProcessElement
      public void processElement(ProcessContext c, @StateId(stateId) ValueState<Integer> valueState)
          throws Exception {}
    }

    MockFn fn = mock(MockFn.class);
    assertEquals(stop(), invokeProcessElement(fn));
    verify(fn).processElement(mockProcessContext, mockState);
  }

  /** Tests that the generated {@link DoFnInvoker} passes the timer parameter that it should. */
  @Test
  public void testDoFnWithTimer() throws Exception {
    Timer mockTimer = mock(Timer.class);
    final String timerId = "my-timer-id-here";
    when(mockArgumentProvider.timer(timerId)).thenReturn(mockTimer);

    class MockFn extends DoFn<String, String> {
      @TimerId(timerId)
      private final TimerSpec spec = TimerSpecs.timer(TimeDomain.EVENT_TIME);

      @ProcessElement
      public void processElement(ProcessContext c, @TimerId(timerId) Timer timer)
          throws Exception {}

      @OnTimer(timerId)
      public void onTimer() {}
    }

    MockFn fn = mock(MockFn.class);
    assertEquals(stop(), invokeProcessElement(fn));
    verify(fn).processElement(mockProcessContext, mockTimer);
  }

  @Test
  public void testOnWindowExpirationWithNoParam() throws Exception {
    class MockFn extends DoFn<String, String> {

      @ProcessElement
      public void process(ProcessContext c) {}

      @OnWindowExpiration
      public void onWindowExpiration() {}
    }

    MockFn fn = mock(MockFn.class);
    DoFnInvoker<String, String> invoker = DoFnInvokers.invokerFor(fn);

    invoker.invokeOnWindowExpiration(mockArgumentProvider);
    verify(fn).onWindowExpiration();
  }

  @Test
  public void testOnWindowExpirationWithParam() {
    class MockFn extends DoFn<String, String> {

      @ProcessElement
      public void process(ProcessContext c) {}

      @OnWindowExpiration
      public void onWindowExpiration(BoundedWindow window) {}
    }

    MockFn fn = mock(MockFn.class);
    DoFnInvoker<String, String> invoker = DoFnInvokers.invokerFor(fn);

    invoker.invokeOnWindowExpiration(mockArgumentProvider);
    verify(fn).onWindowExpiration(mockWindow);
  }

  @Test
  public void testDoFnWithReturn() throws Exception {
    class MockFn extends DoFn<String, String> {
      @DoFn.ProcessElement
      public ProcessContinuation processElement(
          ProcessContext c, RestrictionTracker<SomeRestriction, Void> tracker) throws Exception {
        return null;
      }

      @GetInitialRestriction
      public SomeRestriction getInitialRestriction(@Element String element) {
        return null;
      }

      @NewTracker
      public SomeRestrictionTracker newTracker(@Restriction SomeRestriction restriction) {
        return null;
      }
    }

    MockFn fn = mock(MockFn.class);
    when(fn.processElement(mockProcessContext, null)).thenReturn(resume());
    assertEquals(resume(), invokeProcessElement(fn));
  }

  @Test
  public void testDoFnWithStartBundleSetupTeardown() throws Exception {
    when(mockArgumentProvider.startBundleContext(any(DoFn.class)))
        .thenReturn(mockStartBundleContext);
    when(mockArgumentProvider.finishBundleContext(any(DoFn.class)))
        .thenReturn(mockFinishBundleContext);
    class MockFn extends DoFn<String, String> {
      @ProcessElement
      public void processElement(ProcessContext c) {}

      @StartBundle
      public void startBundle(StartBundleContext c) {}

      @FinishBundle
      public void finishBundle(FinishBundleContext c) {}

      @Setup
      public void before() {}

      @Teardown
      public void after() {}
    }

    MockFn fn = mock(MockFn.class);
    DoFnInvoker<String, String> invoker = DoFnInvokers.invokerFor(fn);
    invoker.invokeSetup();
    invoker.invokeStartBundle(mockArgumentProvider);
    invoker.invokeFinishBundle(mockArgumentProvider);
    invoker.invokeTeardown();
    verify(fn).before();
    verify(fn).startBundle(mockStartBundleContext);
    verify(fn).finishBundle(mockFinishBundleContext);
    verify(fn).after();
  }

  // ---------------------------------------------------------------------------------------
  // Tests for invoking Splittable DoFn methods
  // ---------------------------------------------------------------------------------------
  private static class SomeRestriction {}

  private abstract static class SomeRestrictionTracker
      extends RestrictionTracker<SomeRestriction, Void> {}

  private static class SomeRestrictionCoder extends AtomicCoder<SomeRestriction> {
    public static SomeRestrictionCoder of() {
      return new SomeRestrictionCoder();
    }

    @Override
    public void encode(SomeRestriction value, OutputStream outStream) {}

    @Override
    public SomeRestriction decode(InputStream inStream) {
      return null;
    }
  }

  /** Public so Mockito can do "delegatesTo()" in the test below. */
  public static class MockFn extends DoFn<String, String> {
    @ProcessElement
    public ProcessContinuation processElement(
        ProcessContext c,
        RestrictionTracker<SomeRestriction, Void> tracker,
        WatermarkEstimator<Instant> watermarkEstimator) {
      return null;
    }

    @GetInitialRestriction
    public SomeRestriction getInitialRestriction(@Element String element) {
      return null;
    }

    @SplitRestriction
    public void splitRestriction(
        @Element String element,
        @Restriction SomeRestriction restriction,
        OutputReceiver<SomeRestriction> receiver) {}

    @NewTracker
    public SomeRestrictionTracker newTracker(@Restriction SomeRestriction restriction) {
      return null;
    }

    @GetRestrictionCoder
    public SomeRestrictionCoder getRestrictionCoder() {
      return null;
    }

    @GetInitialWatermarkEstimatorState
    public Instant getInitialWatermarkEstimatorState() {
      return null;
    }

    @GetWatermarkEstimatorStateCoder
    public InstantCoder getWatermarkEstimatorStateCoder() {
      return null;
    }

    @NewWatermarkEstimator
    public WatermarkEstimator<Instant> newWatermarkEstimator(
        @WatermarkEstimatorState Instant watermarkEstimatorState) {
      return null;
    }
  }

  @Test
  public void testSplittableDoFnWithAllMethods() throws Exception {
    MockFn fn = mock(MockFn.class);
    DoFnInvoker<String, String> invoker = DoFnInvokers.invokerFor(fn);
    final SomeRestrictionTracker tracker = mock(SomeRestrictionTracker.class);
    final SomeRestrictionCoder coder = mock(SomeRestrictionCoder.class);
    final InstantCoder watermarkEstimatorStateCoder = InstantCoder.of();
    final Instant watermarkEstimatorState = Instant.now();
    final WatermarkEstimator<Instant> watermarkEstimator =
        new WatermarkEstimators.Manual(watermarkEstimatorState);
    SomeRestriction restriction = new SomeRestriction();
    final SomeRestriction part1 = new SomeRestriction();
    final SomeRestriction part2 = new SomeRestriction();
    final SomeRestriction part3 = new SomeRestriction();
    when(fn.getRestrictionCoder()).thenReturn(coder);
    when(fn.getWatermarkEstimatorStateCoder()).thenReturn(watermarkEstimatorStateCoder);
    when(fn.getInitialRestriction(mockElement)).thenReturn(restriction);
    doAnswer(
            AdditionalAnswers.delegatesTo(
                new MockFn() {
                  @DoFn.SplitRestriction
                  @Override
                  public void splitRestriction(
                      @Element String element,
                      @Restriction SomeRestriction restriction,
                      DoFn.OutputReceiver<SomeRestriction> receiver) {
                    receiver.output(part1);
                    receiver.output(part2);
                    receiver.output(part3);
                  }
                }))
        .when(fn)
        .splitRestriction(eq(mockElement), same(restriction), any());
<<<<<<< HEAD
    when(fn.getInitialWatermarkEstimatorState()).thenReturn(watermarkEstimatorState);
=======
>>>>>>> 5e759855
    when(fn.newTracker(restriction)).thenReturn(tracker);
    when(fn.newWatermarkEstimator(watermarkEstimatorState)).thenReturn(watermarkEstimator);
    when(fn.processElement(mockProcessContext, tracker, watermarkEstimator)).thenReturn(resume());

    assertEquals(coder, invoker.invokeGetRestrictionCoder(CoderRegistry.createDefault()));
    assertEquals(
        watermarkEstimatorStateCoder,
        invoker.invokeGetWatermarkEstimatorStateCoder(CoderRegistry.createDefault()));
    assertEquals(
        restriction,
        invoker.invokeGetInitialRestriction(
            new FakeArgumentProvider<String, String>() {
              @Override
              public String element(DoFn<String, String> doFn) {
                return mockElement;
              }
            }));
    List<SomeRestriction> outputs = new ArrayList<>();
    invoker.invokeSplitRestriction(
        new FakeArgumentProvider<String, String>() {
          @Override
          public String element(DoFn<String, String> doFn) {
            return mockElement;
          }

          @Override
          public Object restriction() {
            return restriction;
          }

          @Override
          public OutputReceiver outputReceiver(DoFn doFn) {
            return new OutputReceiver<SomeRestriction>() {
              @Override
              public void output(SomeRestriction output) {
                outputs.add(output);
              }

              @Override
              public void outputWithTimestamp(SomeRestriction output, Instant timestamp) {
                fail("Unexpected output with timestamp");
              }
            };
          }
        });

    assertEquals(Arrays.asList(part1, part2, part3), outputs);
    assertEquals(
        watermarkEstimatorState,
        invoker.invokeGetInitialWatermarkEstimatorState(new FakeArgumentProvider<>()));
    assertEquals(
        tracker,
        invoker.invokeNewTracker(
            new FakeArgumentProvider<String, String>() {
              @Override
              public String element(DoFn<String, String> doFn) {
                return mockElement;
              }

              @Override
              public Object restriction() {
                return restriction;
              }
            }));
    assertEquals(
        watermarkEstimator,
        invoker.invokeNewWatermarkEstimator(
            new FakeArgumentProvider<String, String>() {
              @Override
              public Object watermarkEstimatorState() {
                return watermarkEstimatorState;
              }
            }));
    assertEquals(
        resume(),
        invoker.invokeProcessElement(
            new FakeArgumentProvider<String, String>() {
              @Override
              public DoFn<String, String>.ProcessContext processContext(DoFn<String, String> fn) {
                return mockProcessContext;
              }

              @Override
              public RestrictionTracker<?, ?> restrictionTracker() {
                return tracker;
              }

              @Override
              public WatermarkEstimator<?> watermarkEstimator() {
                return watermarkEstimator;
              }
            }));
  }

  private static class RestrictionWithDefaultTracker
      implements HasDefaultTracker<RestrictionWithDefaultTracker, DefaultTracker> {
    @Override
    public DefaultTracker newTracker() {
      return new DefaultTracker();
    }
  }

  private static class DefaultTracker
      extends RestrictionTracker<RestrictionWithDefaultTracker, Void> {
    @Override
    public boolean tryClaim(Void position) {
      throw new UnsupportedOperationException();
    }

    @Override
    public RestrictionWithDefaultTracker currentRestriction() {
      throw new UnsupportedOperationException();
    }

    @Override
    public SplitResult<RestrictionWithDefaultTracker> trySplit(double fractionOfRemainder) {
      throw new UnsupportedOperationException();
    }

    @Override
    public void checkDone() throws IllegalStateException {}
  }

  private static class CoderForDefaultTracker extends AtomicCoder<RestrictionWithDefaultTracker> {
    public static CoderForDefaultTracker of() {
      return new CoderForDefaultTracker();
    }

    @Override
    public void encode(RestrictionWithDefaultTracker value, OutputStream outStream) {}

    @Override
    public RestrictionWithDefaultTracker decode(InputStream inStream) {
      return null;
    }
  }

  private static class WatermarkEstimatorStateWithDefaultWatermarkEstimator
      implements HasDefaultWatermarkEstimator<
          WatermarkEstimatorStateWithDefaultWatermarkEstimator, DefaultWatermarkEstimator> {

    @Override
    public DefaultWatermarkEstimator newWatermarkEstimator() {
      return new DefaultWatermarkEstimator();
    }
  }

  private static class DefaultWatermarkEstimator
      implements WatermarkEstimator<WatermarkEstimatorStateWithDefaultWatermarkEstimator> {
    @Override
    public Instant currentWatermark() {
      return null;
    }

    @Override
    public WatermarkEstimatorStateWithDefaultWatermarkEstimator getState() {
      return null;
    }
  }

  private static class CoderForWatermarkEstimatorStateWithDefaultWatermarkEstimator
      extends AtomicCoder<WatermarkEstimatorStateWithDefaultWatermarkEstimator> {

    @Override
    public void encode(
        WatermarkEstimatorStateWithDefaultWatermarkEstimator value, OutputStream outStream)
        throws CoderException, IOException {}

    @Override
    public WatermarkEstimatorStateWithDefaultWatermarkEstimator decode(InputStream inStream)
        throws CoderException, IOException {
      return null;
    }
  }

  @Test
  public void testSplittableDoFnDefaultMethods() throws Exception {
    class MockFn extends DoFn<String, String> {
      @ProcessElement
      public void processElement(
          ProcessContext c,
          RestrictionTracker<RestrictionWithDefaultTracker, Void> tracker,
          WatermarkEstimator<WatermarkEstimatorStateWithDefaultWatermarkEstimator>
              watermarkEstimator) {}

      @GetInitialRestriction
      public RestrictionWithDefaultTracker getInitialRestriction(@Element String element) {
        return null;
      }

      @GetInitialWatermarkEstimatorState
      public WatermarkEstimatorStateWithDefaultWatermarkEstimator
          getInitialWatermarkEstimatorState() {
        return null;
      }
    }

    MockFn fn = mock(MockFn.class);
    DoFnInvoker<String, String> invoker = DoFnInvokers.invokerFor(fn);

    CoderRegistry coderRegistry = CoderRegistry.createDefault();
    coderRegistry.registerCoderProvider(
        CoderProviders.fromStaticMethods(
            RestrictionWithDefaultTracker.class, CoderForDefaultTracker.class));
    coderRegistry.registerCoderForClass(
        WatermarkEstimatorStateWithDefaultWatermarkEstimator.class,
        new CoderForWatermarkEstimatorStateWithDefaultWatermarkEstimator());
    assertThat(
        invoker.<RestrictionWithDefaultTracker>invokeGetRestrictionCoder(coderRegistry),
        instanceOf(CoderForDefaultTracker.class));
    assertThat(
        invoker.invokeGetWatermarkEstimatorStateCoder(coderRegistry),
        instanceOf(CoderForWatermarkEstimatorStateWithDefaultWatermarkEstimator.class));
    invoker.invokeSplitRestriction(
        new FakeArgumentProvider<String, String>() {
          @Override
          public String element(DoFn<String, String> doFn) {
            return "blah";
          }

          @Override
          public Object restriction() {
            return "foo";
          }

          @Override
          public OutputReceiver<String> outputReceiver(DoFn<String, String> doFn) {
            return new DoFn.OutputReceiver<String>() {
              private boolean invoked;

              @Override
              public void output(String output) {
                assertFalse(invoked);
                invoked = true;
                assertEquals("foo", output);
              }

              @Override
              public void outputWithTimestamp(String output, Instant instant) {
                assertFalse(invoked);
                invoked = true;
                assertEquals("foo", output);
              }
            };
          }
        });
    assertEquals(stop(), invoker.invokeProcessElement(mockArgumentProvider));
    assertThat(
        invoker.invokeNewTracker(
            new FakeArgumentProvider<String, String>() {
              @Override
              public Object restriction() {
                return new RestrictionWithDefaultTracker();
              }
            }),
        instanceOf(DefaultTracker.class));
    assertThat(
        invoker.invokeNewWatermarkEstimator(
            new FakeArgumentProvider<String, String>() {
              @Override
              public Object watermarkEstimatorState() {
                return new WatermarkEstimatorStateWithDefaultWatermarkEstimator();
              }
            }),
        instanceOf(DefaultWatermarkEstimator.class));
  }

  // ---------------------------------------------------------------------------------------
  // Tests for ability to invoke @OnTimer for private, inner and anonymous classes.
  // ---------------------------------------------------------------------------------------

  private static final String TIMER_ID = "test-timer-id";

  private static class PrivateDoFnWithTimers extends DoFn<String, String> {
    @ProcessElement
    public void processThis(ProcessContext c) {}

    @TimerId(TIMER_ID)
    private final TimerSpec myTimer = TimerSpecs.timer(TimeDomain.PROCESSING_TIME);

    @OnTimer(TIMER_ID)
    public void onTimer(BoundedWindow w) {}
  }

  @Test
  public void testLocalPrivateDoFnWithTimers() throws Exception {
    PrivateDoFnWithTimers fn = mock(PrivateDoFnWithTimers.class);
    invokeOnTimer(TIMER_ID, fn);
    verify(fn).onTimer(mockWindow);
  }

  @Test
  public void testStaticPackagePrivateDoFnWithTimers() throws Exception {
    DoFn<String, String> fn =
        mock(DoFnInvokersTestHelper.newStaticPackagePrivateDoFnWithTimers().getClass());
    invokeOnTimer(TIMER_ID, fn);
    DoFnInvokersTestHelper.verifyStaticPackagePrivateDoFnWithTimers(fn, mockWindow);
  }

  @Test
  public void testInnerPackagePrivateDoFnWithTimers() throws Exception {
    DoFn<String, String> fn =
        mock(new DoFnInvokersTestHelper().newInnerPackagePrivateDoFnWithTimers().getClass());
    invokeOnTimer(TIMER_ID, fn);
    DoFnInvokersTestHelper.verifyInnerPackagePrivateDoFnWithTimers(fn, mockWindow);
  }

  @Test
  public void testStaticPrivateDoFnWithTimers() throws Exception {
    DoFn<String, String> fn =
        mock(DoFnInvokersTestHelper.newStaticPrivateDoFnWithTimers().getClass());
    invokeOnTimer(TIMER_ID, fn);
    DoFnInvokersTestHelper.verifyStaticPrivateDoFnWithTimers(fn, mockWindow);
  }

  @Test
  public void testInnerPrivateDoFnWithTimers() throws Exception {
    DoFn<String, String> fn =
        mock(new DoFnInvokersTestHelper().newInnerPrivateDoFnWithTimers().getClass());
    invokeOnTimer(TIMER_ID, fn);
    DoFnInvokersTestHelper.verifyInnerPrivateDoFnWithTimers(fn, mockWindow);
  }

  @Test
  public void testAnonymousInnerDoFnWithTimers() throws Exception {
    DoFn<String, String> fn =
        mock(new DoFnInvokersTestHelper().newInnerAnonymousDoFnWithTimers().getClass());
    invokeOnTimer(TIMER_ID, fn);
    DoFnInvokersTestHelper.verifyInnerAnonymousDoFnWithTimers(fn, mockWindow);
  }

  @Test
  public void testStaticAnonymousDoFnWithTimersInOtherPackage() throws Exception {
    // Can't use mockito for this one - the anonymous class is final and can't be mocked.
    DoFn<String, String> fn = DoFnInvokersTestHelper.newStaticAnonymousDoFnWithTimers();
    invokeOnTimer(TIMER_ID, fn);
    DoFnInvokersTestHelper.verifyStaticAnonymousDoFnWithTimersInvoked(fn, mockWindow);
  }

  // ---------------------------------------------------------------------------------------
  // Tests for ability to invoke @ProcessElement for private, inner and anonymous classes.
  // ---------------------------------------------------------------------------------------

  private static class PrivateDoFnClass extends DoFn<String, String> {
    @ProcessElement
    public void processThis(ProcessContext c) {}
  }

  @Test
  public void testLocalPrivateDoFnClass() throws Exception {
    PrivateDoFnClass fn = mock(PrivateDoFnClass.class);
    assertEquals(stop(), invokeProcessElement(fn));
    verify(fn).processThis(mockProcessContext);
  }

  @Test
  public void testStaticPackagePrivateDoFnClass() throws Exception {
    DoFn<String, String> fn = mock(DoFnInvokersTestHelper.newStaticPackagePrivateDoFn().getClass());
    assertEquals(stop(), invokeProcessElement(fn));
    DoFnInvokersTestHelper.verifyStaticPackagePrivateDoFn(fn, mockProcessContext);
  }

  @Test
  public void testInnerPackagePrivateDoFnClass() throws Exception {
    DoFn<String, String> fn =
        mock(new DoFnInvokersTestHelper().newInnerPackagePrivateDoFn().getClass());
    assertEquals(stop(), invokeProcessElement(fn));
    DoFnInvokersTestHelper.verifyInnerPackagePrivateDoFn(fn, mockProcessContext);
  }

  @Test
  public void testStaticPrivateDoFnClass() throws Exception {
    DoFn<String, String> fn = mock(DoFnInvokersTestHelper.newStaticPrivateDoFn().getClass());
    assertEquals(stop(), invokeProcessElement(fn));
    DoFnInvokersTestHelper.verifyStaticPrivateDoFn(fn, mockProcessContext);
  }

  @Test
  public void testInnerPrivateDoFnClass() throws Exception {
    DoFn<String, String> fn = mock(new DoFnInvokersTestHelper().newInnerPrivateDoFn().getClass());
    assertEquals(stop(), invokeProcessElement(fn));
    DoFnInvokersTestHelper.verifyInnerPrivateDoFn(fn, mockProcessContext);
  }

  @Test
  public void testAnonymousInnerDoFn() throws Exception {
    DoFn<String, String> fn = mock(new DoFnInvokersTestHelper().newInnerAnonymousDoFn().getClass());
    assertEquals(stop(), invokeProcessElement(fn));
    DoFnInvokersTestHelper.verifyInnerAnonymousDoFn(fn, mockProcessContext);
  }

  @Test
  public void testStaticAnonymousDoFnInOtherPackage() throws Exception {
    // Can't use mockito for this one - the anonymous class is final and can't be mocked.
    DoFn<String, String> fn = DoFnInvokersTestHelper.newStaticAnonymousDoFn();
    invokeProcessElement(fn);
    DoFnInvokersTestHelper.verifyStaticAnonymousDoFnInvoked(fn, mockProcessContext);
  }

  // ---------------------------------------------------------------------------------------
  // Tests for wrapping exceptions.
  // ---------------------------------------------------------------------------------------

  @Test
  public void testProcessElementException() throws Exception {
    DoFnInvoker<Integer, Integer> invoker =
        DoFnInvokers.invokerFor(
            new DoFn<Integer, Integer>() {
              @ProcessElement
              public void processElement(@SuppressWarnings("unused") ProcessContext c) {
                throw new IllegalArgumentException("bogus");
              }
            });
    thrown.expect(UserCodeException.class);
    thrown.expectMessage("bogus");
    invoker.invokeProcessElement(
        new FakeArgumentProvider<Integer, Integer>() {
          @Override
          public DoFn<Integer, Integer>.ProcessContext processContext(DoFn<Integer, Integer> fn) {
            return null;
          }
        });
  }

  @Test
  public void testProcessElementExceptionWithReturn() throws Exception {
    thrown.expect(UserCodeException.class);
    thrown.expectMessage("bogus");
    DoFnInvokers.invokerFor(
            new DoFn<Integer, Integer>() {
              @ProcessElement
              public ProcessContinuation processElement(
                  @SuppressWarnings("unused") ProcessContext c,
                  RestrictionTracker<SomeRestriction, Void> tracker) {
                throw new IllegalArgumentException("bogus");
              }

              @GetInitialRestriction
              public SomeRestriction getInitialRestriction(@Element Integer element) {
                return null;
              }

              @NewTracker
              public SomeRestrictionTracker newTracker(@Restriction SomeRestriction restriction) {
                return null;
              }
            })
        .invokeProcessElement(
            new FakeArgumentProvider<Integer, Integer>() {
              @Override
              public DoFn.ProcessContext processContext(DoFn<Integer, Integer> doFn) {
                return null; // will not be touched
              }

              @Override
              public RestrictionTracker<?, ?> restrictionTracker() {
                return null; // will not be touched
              }
            });
  }

  @Test
  public void testStartBundleException() throws Exception {
    DoFnInvoker.ArgumentProvider<Integer, Integer> mockArguments =
        mock(DoFnInvoker.ArgumentProvider.class);
    when(mockArguments.startBundleContext(any(DoFn.class))).thenReturn(null);
    DoFnInvoker<Integer, Integer> invoker =
        DoFnInvokers.invokerFor(
            new DoFn<Integer, Integer>() {
              @StartBundle
              public void startBundle(@SuppressWarnings("unused") StartBundleContext c) {
                throw new IllegalArgumentException("bogus");
              }

              @ProcessElement
              public void processElement(@SuppressWarnings("unused") ProcessContext c) {}
            });
    thrown.expect(UserCodeException.class);
    thrown.expectMessage("bogus");
    invoker.invokeStartBundle(mockArguments);
  }

  @Test
  public void testFinishBundleException() throws Exception {
    DoFnInvoker.ArgumentProvider<Integer, Integer> mockArguments =
        mock(DoFnInvoker.ArgumentProvider.class);
    when(mockArguments.finishBundleContext(any(DoFn.class))).thenReturn(null);
    DoFnInvoker<Integer, Integer> invoker =
        DoFnInvokers.invokerFor(
            new DoFn<Integer, Integer>() {
              @FinishBundle
              public void finishBundle(@SuppressWarnings("unused") FinishBundleContext c) {
                throw new IllegalArgumentException("bogus");
              }

              @ProcessElement
              public void processElement(@SuppressWarnings("unused") ProcessContext c) {}
            });
    thrown.expect(UserCodeException.class);
    thrown.expectMessage("bogus");
    invoker.invokeFinishBundle(mockArguments);
  }

  @Test
  public void testOnTimerHelloWord() throws Exception {
    final String timerId = "my-timer-id";

    class SimpleTimerDoFn extends DoFn<String, String> {

      public String status = "not yet";

      @TimerId(timerId)
      private final TimerSpec myTimer = TimerSpecs.timer(TimeDomain.PROCESSING_TIME);

      @ProcessElement
      public void process(ProcessContext c) {}

      @OnTimer(timerId)
      public void onMyTimer() {
        status = "OK now";
      }
    }

    SimpleTimerDoFn fn = new SimpleTimerDoFn();

    DoFnInvoker<String, String> invoker = DoFnInvokers.invokerFor(fn);
    invoker.invokeOnTimer(timerId, "", mockArgumentProvider);
    assertThat(fn.status, equalTo("OK now"));
  }

  @Test
  public void testOnTimerWithWindow() throws Exception {
    final String timerId = "my-timer-id";
    final IntervalWindow testWindow = new IntervalWindow(new Instant(0), new Instant(15));
    when(mockArgumentProvider.window()).thenReturn(testWindow);

    class SimpleTimerDoFn extends DoFn<String, String> {

      public IntervalWindow window = null;

      @TimerId(timerId)
      private final TimerSpec myTimer = TimerSpecs.timer(TimeDomain.PROCESSING_TIME);

      @ProcessElement
      public void process(ProcessContext c) {}

      @OnTimer(timerId)
      public void onMyTimer(IntervalWindow w) {
        window = w;
      }
    }

    SimpleTimerDoFn fn = new SimpleTimerDoFn();

    DoFnInvoker<String, String> invoker = DoFnInvokers.invokerFor(fn);
    invoker.invokeOnTimer(timerId, "", mockArgumentProvider);
    assertThat(fn.window, equalTo(testWindow));
  }

  static class StableNameTestDoFn extends DoFn<Void, Void> {
    @ProcessElement
    public void process() {}
  }

  /** This is a change-detector test that the generated name is stable across runs. */
  @Test
  public void testStableName() {
    DoFnInvoker<Void, Void> invoker = DoFnInvokers.invokerFor(new StableNameTestDoFn());
    assertThat(
        invoker.getClass().getName(),
        equalTo(
            String.format(
                "%s$%s", StableNameTestDoFn.class.getName(), DoFnInvoker.class.getSimpleName())));
  }

  @Test
  public void testBundleFinalizer() {
    class BundleFinalizerDoFn extends DoFn<String, String> {
      @ProcessElement
      public void processElement(BundleFinalizer bundleFinalizer) {
        bundleFinalizer.afterBundleCommit(Instant.ofEpochSecond(42L), null);
      }
    }

    BundleFinalizer mockBundleFinalizer = mock(BundleFinalizer.class);
    when(mockArgumentProvider.bundleFinalizer()).thenReturn(mockBundleFinalizer);

    DoFnInvoker<String, String> invoker = DoFnInvokers.invokerFor(new BundleFinalizerDoFn());
    invoker.invokeProcessElement(mockArgumentProvider);

    verify(mockBundleFinalizer).afterBundleCommit(eq(Instant.ofEpochSecond(42L)), eq(null));
  }
}<|MERGE_RESOLUTION|>--- conflicted
+++ resolved
@@ -23,6 +23,7 @@
 import static org.hamcrest.Matchers.equalTo;
 import static org.junit.Assert.assertEquals;
 import static org.junit.Assert.assertFalse;
+import static org.junit.Assert.assertNull;
 import static org.junit.Assert.assertSame;
 import static org.junit.Assert.assertThat;
 import static org.junit.Assert.fail;
@@ -46,6 +47,7 @@
 import org.apache.beam.sdk.coders.CoderRegistry;
 import org.apache.beam.sdk.coders.InstantCoder;
 import org.apache.beam.sdk.coders.VarIntCoder;
+import org.apache.beam.sdk.coders.VoidCoder;
 import org.apache.beam.sdk.state.StateSpec;
 import org.apache.beam.sdk.state.StateSpecs;
 import org.apache.beam.sdk.state.TimeDomain;
@@ -485,10 +487,7 @@
                 }))
         .when(fn)
         .splitRestriction(eq(mockElement), same(restriction), any());
-<<<<<<< HEAD
     when(fn.getInitialWatermarkEstimatorState()).thenReturn(watermarkEstimatorState);
-=======
->>>>>>> 5e759855
     when(fn.newTracker(restriction)).thenReturn(tracker);
     when(fn.newWatermarkEstimator(watermarkEstimatorState)).thenReturn(watermarkEstimator);
     when(fn.processElement(mockProcessContext, tracker, watermarkEstimator)).thenReturn(resume());
@@ -665,7 +664,7 @@
   }
 
   @Test
-  public void testSplittableDoFnDefaultMethods() throws Exception {
+  public void testSplittableDoFnWithHasDefaultMethods() throws Exception {
     class MockFn extends DoFn<String, String> {
       @ProcessElement
       public void processElement(
@@ -756,6 +755,30 @@
         instanceOf(DefaultWatermarkEstimator.class));
   }
 
+  @Test
+  public void testDefaultWatermarkEstimatorStateAndCoder() throws Exception {
+    class MockFn extends DoFn<String, String> {
+      @ProcessElement
+      public void processElement(
+          ProcessContext c, RestrictionTracker<RestrictionWithDefaultTracker, Void> tracker) {}
+
+      @GetInitialRestriction
+      public RestrictionWithDefaultTracker getInitialRestriction(@Element String element) {
+        return null;
+      }
+    }
+
+    MockFn fn = mock(MockFn.class);
+    DoFnInvoker<String, String> invoker = DoFnInvokers.invokerFor(fn);
+
+    CoderRegistry coderRegistry = CoderRegistry.createDefault();
+    coderRegistry.registerCoderProvider(
+        CoderProviders.fromStaticMethods(
+            RestrictionWithDefaultTracker.class, CoderForDefaultTracker.class));
+    assertEquals(VoidCoder.of(), invoker.invokeGetWatermarkEstimatorStateCoder(coderRegistry));
+    assertNull(invoker.invokeGetInitialWatermarkEstimatorState(new FakeArgumentProvider<>()));
+  }
+
   // ---------------------------------------------------------------------------------------
   // Tests for ability to invoke @OnTimer for private, inner and anonymous classes.
   // ---------------------------------------------------------------------------------------
