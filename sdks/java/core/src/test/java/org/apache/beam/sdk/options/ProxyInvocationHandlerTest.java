--- conflicted
+++ resolved
@@ -1031,8 +1031,6 @@
     expectedException.expectCause(Matchers.<Throwable>instanceOf(NotSerializableException.class));
     SerializableUtils.clone(new CapturesOptions());
   }
-<<<<<<< HEAD
-=======
 
   @Test
   public void testGetOptionNameFromMethod() throws NoSuchMethodException {
@@ -1040,5 +1038,4 @@
     handler.as(BaseOptions.class);
     assertEquals("foo", handler.getOptionName(BaseOptions.class.getMethod("getFoo")));
   }
->>>>>>> fc9b8cf0
 }