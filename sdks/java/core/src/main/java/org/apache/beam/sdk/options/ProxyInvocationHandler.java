/*
 * Licensed to the Apache Software Foundation (ASF) under one
 * or more contributor license agreements.  See the NOTICE file
 * distributed with this work for additional information
 * regarding copyright ownership.  The ASF licenses this file
 * to you under the Apache License, Version 2.0 (the
 * "License"); you may not use this file except in compliance
 * with the License.  You may obtain a copy of the License at
 *
 *     http://www.apache.org/licenses/LICENSE-2.0
 *
 * Unless required by applicable law or agreed to in writing, software
 * distributed under the License is distributed on an "AS IS" BASIS,
 * WITHOUT WARRANTIES OR CONDITIONS OF ANY KIND, either express or implied.
 * See the License for the specific language governing permissions and
 * limitations under the License.
 */
package org.apache.beam.sdk.options;

import static com.google.common.base.Preconditions.checkArgument;
import static com.google.common.base.Preconditions.checkNotNull;

import com.fasterxml.jackson.annotation.JsonIgnore;
import com.fasterxml.jackson.core.JsonGenerator;
import com.fasterxml.jackson.core.JsonParser;
import com.fasterxml.jackson.core.JsonProcessingException;
import com.fasterxml.jackson.databind.DeserializationContext;
import com.fasterxml.jackson.databind.JavaType;
import com.fasterxml.jackson.databind.JsonDeserializer;
import com.fasterxml.jackson.databind.JsonNode;
import com.fasterxml.jackson.databind.JsonSerializer;
import com.fasterxml.jackson.databind.ObjectMapper;
import com.fasterxml.jackson.databind.SerializerProvider;
import com.fasterxml.jackson.databind.node.ObjectNode;
import com.google.auto.value.AutoValue;
import com.google.common.base.Defaults;
import com.google.common.base.Function;
import com.google.common.collect.ClassToInstanceMap;
import com.google.common.collect.FluentIterable;
import com.google.common.collect.HashMultimap;
import com.google.common.collect.ImmutableMap;
import com.google.common.collect.Lists;
import com.google.common.collect.Maps;
import com.google.common.collect.Multimap;
import com.google.common.collect.MutableClassToInstanceMap;
import java.beans.PropertyDescriptor;
import java.io.IOException;
import java.io.NotSerializableException;
import java.io.Serializable;
import java.lang.annotation.Annotation;
import java.lang.reflect.InvocationHandler;
import java.lang.reflect.Method;
import java.lang.reflect.ParameterizedType;
import java.lang.reflect.Proxy;
import java.lang.reflect.Type;
import java.util.Arrays;
import java.util.Collection;
import java.util.HashMap;
import java.util.HashSet;
import java.util.Iterator;
import java.util.List;
import java.util.Map;
import java.util.Set;
import java.util.SortedMap;
import java.util.TreeMap;
import java.util.concurrent.ThreadLocalRandom;
import javax.annotation.Nullable;
import javax.annotation.concurrent.ThreadSafe;
import org.apache.beam.sdk.options.PipelineOptionsFactory.AnnotationPredicates;
import org.apache.beam.sdk.options.PipelineOptionsFactory.Registration;
import org.apache.beam.sdk.options.ValueProvider.RuntimeValueProvider;
import org.apache.beam.sdk.options.ValueProvider.StaticValueProvider;
import org.apache.beam.sdk.transforms.display.DisplayData;
import org.apache.beam.sdk.transforms.display.HasDisplayData;
import org.apache.beam.sdk.util.InstanceBuilder;
import org.apache.beam.sdk.util.common.ReflectHelpers;

/**
 * Represents and {@link InvocationHandler} for a {@link Proxy}. The invocation handler uses bean
 * introspection of the proxy class to store and retrieve values based off of the property name.
 *
 * <p>Unset properties use the {@code @Default} metadata on the getter to return values. If there
 * is no {@code @Default} annotation on the getter, then a <a
 * href="https://docs.oracle.com/javase/tutorial/java/nutsandbolts/datatypes.html">default</a> as
 * per the Java Language Specification for the expected return type is returned.
 *
 * <p>In addition to the getter/setter pairs, this proxy invocation handler supports
 * {@link Object#equals(Object)}, {@link Object#hashCode()}, {@link Object#toString()} and
 * {@link PipelineOptions#as(Class)}.
 */
@ThreadSafe
class ProxyInvocationHandler implements InvocationHandler, Serializable {
  /**
   * No two instances of this class are considered equivalent hence we generate a random hash code.
   */
  private final int hashCode = ThreadLocalRandom.current().nextInt();
  private final Set<Class<? extends PipelineOptions>> knownInterfaces;
  private final ClassToInstanceMap<PipelineOptions> interfaceToProxyCache;
  private final Map<String, BoundValue> options;
  private final Map<String, JsonNode> jsonOptions;
  private final Map<String, String> gettersToPropertyNames;
  private final Map<String, String> settersToPropertyNames;

  ProxyInvocationHandler(Map<String, Object> options) {
    this(bindOptions(options), Maps.<String, JsonNode>newHashMap());
  }

  private static Map<String, BoundValue> bindOptions(Map<String, Object> inputOptions) {
    HashMap<String, BoundValue> options = Maps.newHashMap();
    for (Map.Entry<String, Object> entry : inputOptions.entrySet()) {
      options.put(entry.getKey(), BoundValue.fromExplicitOption(entry.getValue()));
    }

    return options;
  }

  private ProxyInvocationHandler(
      Map<String, BoundValue> options, Map<String, JsonNode> jsonOptions) {
    this.options = options;
    this.jsonOptions = jsonOptions;
    this.knownInterfaces = new HashSet<>(PipelineOptionsFactory.getRegisteredOptions());
    gettersToPropertyNames = Maps.newHashMap();
    settersToPropertyNames = Maps.newHashMap();
    interfaceToProxyCache = MutableClassToInstanceMap.create();
  }

  @Override
  public Object invoke(Object proxy, Method method, Object[] args) {
    if (args == null && "toString".equals(method.getName())) {
      return toString();
    } else if (args != null && args.length == 1 && "equals".equals(method.getName())) {
      return equals(args[0]);
    } else if (args == null && "hashCode".equals(method.getName())) {
      return hashCode();
    } else if (args == null && "outputRuntimeOptions".equals(method.getName())) {
      return outputRuntimeOptions((PipelineOptions) proxy);
    } else if (args != null && "as".equals(method.getName()) && args[0] instanceof Class) {
      @SuppressWarnings("unchecked")
      Class<? extends PipelineOptions> clazz = (Class<? extends PipelineOptions>) args[0];
      return as(clazz);
    } else if (args != null && "populateDisplayData".equals(method.getName())
        && args[0] instanceof DisplayData.Builder) {
      @SuppressWarnings("unchecked")
      DisplayData.Builder builder = (DisplayData.Builder) args[0];
      builder.delegate(new PipelineOptionsDisplayData());
      return Void.TYPE;
    }
    String methodName = method.getName();
    synchronized (this) {
      if (gettersToPropertyNames.containsKey(methodName)) {
        String propertyName = gettersToPropertyNames.get(methodName);
        if (!options.containsKey(propertyName)) {
          // Lazy bind the default to the method.
          Object value = jsonOptions.containsKey(propertyName)
              ? getValueFromJson(propertyName, method)
              : getDefault((PipelineOptions) proxy, method);
          options.put(propertyName, BoundValue.fromDefault(value));
        }
        return options.get(propertyName).getValue();
      } else if (settersToPropertyNames.containsKey(methodName)) {
        options.put(settersToPropertyNames.get(methodName), BoundValue.fromExplicitOption(args[0]));
        return Void.TYPE;
      }
    }
    throw new RuntimeException("Unknown method [" + method + "] invoked with args ["
        + Arrays.toString(args) + "].");
  }

<<<<<<< HEAD
=======
  public String getOptionName(Method method) {
    return gettersToPropertyNames.get(method.getName());
  }

>>>>>>> fc9b8cf0
  private void writeObject(java.io.ObjectOutputStream stream)
      throws IOException {
    throw new NotSerializableException(
        "PipelineOptions objects are not serializable and should not be embedded into transforms "
            + "(did you capture a PipelineOptions object in a field or in an anonymous class?). "
            + "Instead, if you're using a DoFn, access PipelineOptions at runtime "
            + "via ProcessContext/StartBundleContext/FinishBundleContext.getPipelineOptions(), "
            + "or pre-extract necessary fields from PipelineOptions "
            + "at pipeline construction time.");
  }

  /**
   * Track whether options values are explicitly set, or retrieved from defaults.
   */
  @AutoValue
  abstract static class BoundValue {
    @Nullable
    abstract Object getValue();

    abstract boolean isDefault();

    private static BoundValue of(@Nullable Object value, boolean isDefault) {
      return new AutoValue_ProxyInvocationHandler_BoundValue(value, isDefault);
    }

    /**
     * Create a {@link BoundValue} representing an explicitly set option.
     */
    static BoundValue fromExplicitOption(@Nullable Object value) {
      return BoundValue.of(value, false);
    }

    /**
     * Create a {@link BoundValue} representing a default option value.
     */
    static BoundValue fromDefault(@Nullable Object value) {
      return BoundValue.of(value, true);
    }
  }

  /**
   * Backing implementation for {@link PipelineOptions#as(Class)}.
   *
   * @param iface The interface that the returned object needs to implement.
   * @return An object that implements the interface {@code <T>}.
   */
  synchronized <T extends PipelineOptions> T as(Class<T> iface) {
    checkNotNull(iface);
    checkArgument(iface.isInterface(), "Not an interface: %s", iface);
    if (!interfaceToProxyCache.containsKey(iface)) {
      Registration<T> registration =
          PipelineOptionsFactory.validateWellFormed(iface, knownInterfaces);
      List<PropertyDescriptor> propertyDescriptors = registration.getPropertyDescriptors();
      Class<T> proxyClass = registration.getProxyClass();
      gettersToPropertyNames.putAll(generateGettersToPropertyNames(propertyDescriptors));
      settersToPropertyNames.putAll(generateSettersToPropertyNames(propertyDescriptors));
      knownInterfaces.add(iface);
      interfaceToProxyCache.putInstance(iface,
          InstanceBuilder.ofType(proxyClass)
              .fromClass(proxyClass)
              .withArg(InvocationHandler.class, this)
              .build());
    }
    return interfaceToProxyCache.getInstance(iface);
  }

  /**
   * Returns true if the other object is a ProxyInvocationHandler or is a Proxy object and has the
   * same ProxyInvocationHandler as this.
   *
   * @param obj The object to compare against this.
   * @return true iff the other object is a ProxyInvocationHandler or is a Proxy object and has the
   *         same ProxyInvocationHandler as this.
   */
  @Override
  public boolean equals(Object obj) {
    return obj != null && ((obj instanceof ProxyInvocationHandler && this == obj)
        || (Proxy.isProxyClass(obj.getClass()) && this == Proxy.getInvocationHandler(obj)));
  }

  /**
   * Each instance of this ProxyInvocationHandler is unique and has a random hash code.
   *
   * @return A hash code that was generated randomly.
   */
  @Override
  public int hashCode() {
    return hashCode;
  }

  /**
   * Returns a map of properties which correspond to {@link RuntimeValueProvider}.
   */
  public Map<String, Map<String, Object>> outputRuntimeOptions(PipelineOptions options) {
    Set<PipelineOptionSpec> optionSpecs = PipelineOptionsReflector.getOptionSpecs(knownInterfaces);
    Map<String, Map<String, Object>> properties = Maps.newHashMap();

    for (PipelineOptionSpec spec : optionSpecs) {
      if (spec.getGetterMethod().getReturnType().equals(ValueProvider.class)) {
        Object vp = invoke(options, spec.getGetterMethod(), null);
        if (((ValueProvider) vp).isAccessible()) {
          continue;
        }
        Map<String, Object> property = Maps.newHashMap();
        property.put("type",
                     ((ParameterizedType) spec.getGetterMethod()
                      .getGenericReturnType()).getActualTypeArguments()[0]);
        properties.put(spec.getName(), property);
      }
    }
    return properties;
  }

  /**
   * Nested class to handle display data in order to set the display data namespace to something
   * sensible.
   */
  class PipelineOptionsDisplayData implements HasDisplayData {
    /**
     * Populate display data. See {@link HasDisplayData#populateDisplayData}. All explicitly set
     * pipeline options will be added as display data.
     */
    public void populateDisplayData(DisplayData.Builder builder) {
      Set<PipelineOptionSpec> optionSpecs =
          PipelineOptionsReflector.getOptionSpecs(knownInterfaces);

      Multimap<String, PipelineOptionSpec> optionsMap = buildOptionNameToSpecMap(optionSpecs);

      for (Map.Entry<String, BoundValue> option : options.entrySet()) {
        BoundValue boundValue = option.getValue();
        if (boundValue.isDefault()) {
          continue;
        }

        DisplayDataValue resolved = DisplayDataValue.resolve(boundValue.getValue());
        HashSet<PipelineOptionSpec> specs = new HashSet<>(optionsMap.get(option.getKey()));

        for (PipelineOptionSpec optionSpec : specs) {
          if (!optionSpec.shouldSerialize()) {
            // Options that are excluded for serialization (i.e. those with @JsonIgnore) are also
            // excluded from display data. These options are generally not useful for display.
            continue;
          }

          builder.add(DisplayData.item(option.getKey(), resolved.getType(), resolved.getValue())
              .withNamespace(optionSpec.getDefiningInterface()));
        }
      }

      for (Map.Entry<String, JsonNode> jsonOption : jsonOptions.entrySet()) {
        if (options.containsKey(jsonOption.getKey())) {
          // Option overwritten since deserialization; don't re-write
          continue;
        }

        HashSet<PipelineOptionSpec> specs = new HashSet<>(optionsMap.get(jsonOption.getKey()));
        if (specs.isEmpty()) {
          // No PipelineOptions interface for this key not currently loaded
          builder.add(DisplayData.item(jsonOption.getKey(), jsonOption.getValue().toString())
              .withNamespace(UnknownPipelineOptions.class));
          continue;
        }

        for (PipelineOptionSpec spec : specs) {
          if (!spec.shouldSerialize()) {
            continue;
          }

          Object value = getValueFromJson(jsonOption.getKey(), spec.getGetterMethod());
          DisplayDataValue resolved = DisplayDataValue.resolve(value);
          builder.add(DisplayData.item(jsonOption.getKey(), resolved.getType(), resolved.getValue())
              .withNamespace(spec.getDefiningInterface()));
        }
      }
    }
  }

  /**
   * Helper class to resolve a {@link DisplayData} type and value from {@link PipelineOptions}.
   */
  @AutoValue
  abstract static class DisplayDataValue {
    /**
     * The resolved display data value. May differ from the input to {@link #resolve(Object)}
     */
    abstract Object getValue();

    /** The resolved display data type. */
    abstract DisplayData.Type getType();

    /**
     * Infer the value and {@link DisplayData.Type type} for the given
     * {@link PipelineOptions} value.
     */
    static DisplayDataValue resolve(@Nullable Object value) {
      DisplayData.Type type = DisplayData.inferType(value);

      if (type == null) {
        value = displayDataString(value);
        type = DisplayData.Type.STRING;
      }

      return new AutoValue_ProxyInvocationHandler_DisplayDataValue(value, type);
    }

    /**
     * Safe {@link Object#toString()} wrapper to extract display data values for various types.
     */
    private static String displayDataString(@Nullable Object value) {
      if (value == null) {
        return "";
      }
      if (!value.getClass().isArray()) {
        return value.toString();
      }
      if (!value.getClass().getComponentType().isPrimitive()) {
        return Arrays.deepToString((Object[]) value);
      }

      // At this point, we have some type of primitive array. Arrays.deepToString(..) requires an
      // Object array, but will unwrap nested primitive arrays.
      String wrapped = Arrays.deepToString(new Object[]{value});
      return wrapped.substring(1, wrapped.length() - 1);
    }
  }

  /**
   * Marker interface used when the original {@link PipelineOptions} interface is not known at
   * runtime. This can occur if {@link PipelineOptions} are deserialized from JSON.
   *
   * <p>Pipeline authors can ensure {@link PipelineOptions} type information is available at
   * runtime by registering their {@link PipelineOptions options} interfaces. See the "Registration"
   * section of {@link PipelineOptions} documentation.
   */
  interface UnknownPipelineOptions extends PipelineOptions {}

  /**
   * Construct a mapping from an option name to its {@link PipelineOptions} interface(s)
   * declarations. An option may be declared in multiple interfaces. If it is overridden in a
   * type hierarchy, only the overriding interface will be included.
   */
  private Multimap<String, PipelineOptionSpec> buildOptionNameToSpecMap(
      Set<PipelineOptionSpec> props) {

    Multimap<String, PipelineOptionSpec> optionsMap = HashMultimap.create();
    for (PipelineOptionSpec prop : props) {
      optionsMap.put(prop.getName(), prop);
    }

    // Filter out overridden options
    for (Map.Entry<String, Collection<PipelineOptionSpec>> entry : optionsMap.asMap().entrySet()) {

      /* Compare all interfaces for an option pairwise (iface1, iface2) to look for type
       hierarchies. If one is the base-class of the other, remove it from the output and continue
       iterating.

       This is an N^2 operation per-option, but the number of interfaces defining an option
       should always be small (usually 1). */
      List<PipelineOptionSpec> specs = Lists.newArrayList(entry.getValue());
      if (specs.size() < 2) {
        // Only one known implementing interface, no need to check for inheritance
        continue;
      }

      for (int i = 0; i < specs.size() - 1; i++) {
        Class<?> iface1 = specs.get(i).getDefiningInterface();
        for (int j = i + 1; j < specs.size(); j++) {
          Class<?> iface2 = specs.get(j).getDefiningInterface();

          if (iface1.isAssignableFrom(iface2)) {
            optionsMap.remove(entry.getKey(), specs.get(i));
            specs.remove(i);

            // Removed element at current "i" index. Set iterators to re-evaluate
            // new "i" element in outer loop.
            i--;
            j = specs.size();
          } else  if (iface2.isAssignableFrom(iface1)) {
            optionsMap.remove(entry.getKey(), specs.get(j));
            specs.remove(j);

            // Removed element at current "j" index. Set iterator to re-evaluate
            // new "j" element in inner-loop.
            j--;
          }
        }
      }
    }

    return optionsMap;
  }

  /**
   * This will output all the currently set values. This is a relatively costly function
   * as it will call {@code toString()} on each object that has been set and format
   * the results in a readable format.
   *
   * @return A pretty printed string representation of this.
   */
  @Override
  public synchronized String toString() {
    SortedMap<String, Object> sortedOptions = new TreeMap<>();
    // Add the options that we received from deserialization
    sortedOptions.putAll(jsonOptions);
    // Override with any programmatically set options.
    for (Map.Entry<String, BoundValue> entry : options.entrySet()) {
      sortedOptions.put(entry.getKey(), entry.getValue().getValue());
    }

    StringBuilder b = new StringBuilder();
    b.append("Current Settings:\n");
    for (Map.Entry<String, Object> entry : sortedOptions.entrySet()) {
      b.append("  " + entry.getKey() + ": " + entry.getValue() + "\n");
    }
    return b.toString();
  }

  /**
   * Uses a Jackson {@link ObjectMapper} to attempt type conversion.
   *
   * @param method The method whose return type you would like to return.
   * @param propertyName The name of the property that is being returned.
   * @return An object matching the return type of the method passed in.
   */
  private Object getValueFromJson(String propertyName, Method method) {
    try {
      JavaType type = PipelineOptionsFactory.MAPPER.getTypeFactory()
          .constructType(method.getGenericReturnType());
      JsonNode jsonNode = jsonOptions.get(propertyName);
      return PipelineOptionsFactory.MAPPER.readValue(jsonNode.toString(), type);
    } catch (IOException e) {
      throw new RuntimeException("Unable to parse representation", e);
    }
  }

  /**
   * Returns a default value for the method based upon {@code @Default} metadata on the getter
   * to return values. If there is no {@code @Default} annotation on the getter, then a <a
   * href="https://docs.oracle.com/javase/tutorial/java/nutsandbolts/datatypes.html">default</a> as
   * per the Java Language Specification for the expected return type is returned.
   *
   * @param proxy The proxy object for which we are attempting to get the default.
   * @param method The getter method that was invoked.
   * @return The default value from an {@link Default} annotation if present, otherwise a default
   *         value as per the Java Language Specification.
   */
  @SuppressWarnings({"unchecked", "rawtypes"})
  private Object getDefault(PipelineOptions proxy, Method method) {
    if (method.getReturnType().equals(RuntimeValueProvider.class)) {
      throw new RuntimeException(String.format(
        "Method %s should not have return type "
        + "RuntimeValueProvider, use ValueProvider instead.", method.getName()));
    }
    if (method.getReturnType().equals(StaticValueProvider.class)) {
      throw new RuntimeException(String.format(
        "Method %s should not have return type "
        + "StaticValueProvider, use ValueProvider instead.", method.getName()));
    }
    @Nullable Object defaultObject = null;
    for (Annotation annotation : method.getAnnotations()) {
      defaultObject = returnDefaultHelper(annotation, proxy, method);
      if (defaultObject != null) {
        break;
      }
    }
    if (method.getReturnType().equals(ValueProvider.class)) {
      String propertyName = gettersToPropertyNames.get(method.getName());
      return defaultObject == null
        ? new RuntimeValueProvider(
          method.getName(), propertyName,
          (Class<? extends PipelineOptions>) method.getDeclaringClass(),
          proxy.getOptionsId())
        : new RuntimeValueProvider(
          method.getName(), propertyName,
          (Class<? extends PipelineOptions>) method.getDeclaringClass(),
          defaultObject, proxy.getOptionsId());
    } else if (defaultObject != null) {
      return defaultObject;
    }

    /*
     * We need to make sure that we return something appropriate for the return type. Thus we return
     * a default value as defined by the JLS.
     */
    return Defaults.defaultValue(method.getReturnType());
  }

  /**
   * Helper method to return standard Default cases.
   */
  @Nullable
  private Object returnDefaultHelper(
    Annotation annotation, PipelineOptions proxy, Method method) {
    if (annotation instanceof Default.Class) {
      return ((Default.Class) annotation).value();
    } else if (annotation instanceof Default.String) {
      return ((Default.String) annotation).value();
    } else if (annotation instanceof Default.Boolean) {
      return ((Default.Boolean) annotation).value();
    } else if (annotation instanceof Default.Character) {
      return ((Default.Character) annotation).value();
    } else if (annotation instanceof Default.Byte) {
      return ((Default.Byte) annotation).value();
    } else if (annotation instanceof Default.Short) {
      return ((Default.Short) annotation).value();
    } else if (annotation instanceof Default.Integer) {
      return ((Default.Integer) annotation).value();
    } else if (annotation instanceof Default.Long) {
      return ((Default.Long) annotation).value();
    } else if (annotation instanceof Default.Float) {
      return ((Default.Float) annotation).value();
    } else if (annotation instanceof Default.Double) {
      return ((Default.Double) annotation).value();
    } else if (annotation instanceof Default.Enum) {
      return Enum.valueOf((Class<Enum>) method.getReturnType(),
                          ((Default.Enum) annotation).value());
    } else if (annotation instanceof Default.InstanceFactory) {
      return InstanceBuilder.ofType(((Default.InstanceFactory) annotation).value())
        .build()
        .create(proxy);
    }
    return null;
  }

  /**
   * Returns a map from the getters method name to the name of the property based upon the passed in
   * {@link PropertyDescriptor}s property descriptors.
   *
   * @param propertyDescriptors A list of {@link PropertyDescriptor}s to use when generating the
   *        map.
   * @return A map of getter method name to property name.
   */
  private static Map<String, String> generateGettersToPropertyNames(
      List<PropertyDescriptor> propertyDescriptors) {
    ImmutableMap.Builder<String, String> builder = ImmutableMap.builder();
    for (PropertyDescriptor descriptor : propertyDescriptors) {
      if (descriptor.getReadMethod() != null) {
        builder.put(descriptor.getReadMethod().getName(), descriptor.getName());
      }
    }
    return builder.build();
  }

  /**
   * Returns a map from the setters method name to its matching getters method name based upon the
   * passed in {@link PropertyDescriptor}s property descriptors.
   *
   * @param propertyDescriptors A list of {@link PropertyDescriptor}s to use when generating the
   *        map.
   * @return A map of setter method name to getter method name.
   */
  private static Map<String, String> generateSettersToPropertyNames(
      List<PropertyDescriptor> propertyDescriptors) {
    ImmutableMap.Builder<String, String> builder = ImmutableMap.builder();
    for (PropertyDescriptor descriptor : propertyDescriptors) {
      if (descriptor.getWriteMethod() != null) {
        builder.put(descriptor.getWriteMethod().getName(), descriptor.getName());
      }
    }
    return builder.build();
  }

  static class Serializer extends JsonSerializer<PipelineOptions> {
    @Override
    public void serialize(PipelineOptions value, JsonGenerator jgen, SerializerProvider provider)
        throws IOException, JsonProcessingException {
      ProxyInvocationHandler handler = (ProxyInvocationHandler) Proxy.getInvocationHandler(value);
      synchronized (handler) {
        // We first filter out any properties that have been modified since
        // the last serialization of this PipelineOptions and then verify that
        // they are all serializable.
        Map<String, BoundValue> filteredOptions = Maps.newHashMap(handler.options);
        removeIgnoredOptions(handler.knownInterfaces, filteredOptions);
        ensureSerializable(handler.knownInterfaces, filteredOptions);

        // Now we create the map of serializable options by taking the original
        // set of serialized options (if any) and updating them with any properties
        // instances that have been modified since the previous serialization.
        Map<String, Object> serializableOptions =
            Maps.<String, Object>newHashMap(handler.jsonOptions);
        for (Map.Entry<String, BoundValue> entry : filteredOptions.entrySet()) {
          serializableOptions.put(entry.getKey(), entry.getValue().getValue());
        }

        jgen.writeStartObject();
        jgen.writeFieldName("options");
        jgen.writeObject(serializableOptions);

        List<Map<String, Object>> serializedDisplayData = Lists.newArrayList();
        DisplayData displayData = DisplayData.from(value);
        for (DisplayData.Item item : displayData.items()) {
          @SuppressWarnings("unchecked")
          Map<String, Object> serializedItem =
              PipelineOptionsFactory.MAPPER.convertValue(item, Map.class);
          serializedDisplayData.add(serializedItem);
        }

        jgen.writeFieldName("display_data");
        jgen.writeObject(serializedDisplayData);
        jgen.writeEndObject();
      }
    }

    /**
     * We remove all properties within the passed in options where there getter is annotated with
     * {@link JsonIgnore @JsonIgnore} from the passed in options using the passed in interfaces.
     */
    private void removeIgnoredOptions(
        Set<Class<? extends PipelineOptions>> interfaces, Map<String, ?> options) {
      // Find all the method names that are annotated with JSON ignore.
      Set<String> jsonIgnoreMethodNames = FluentIterable.from(
          ReflectHelpers.getClosureOfMethodsOnInterfaces(interfaces))
          .filter(AnnotationPredicates.JSON_IGNORE.forMethod)
          .transform(new Function<Method, String>() {
            @Override
            public String apply(Method input) {
              return input.getName();
            }
          }).toSet();

      // Remove all options that have the same method name as the descriptor.
      for (PropertyDescriptor descriptor
          : PipelineOptionsFactory.getPropertyDescriptors(interfaces)) {
        if (jsonIgnoreMethodNames.contains(descriptor.getReadMethod().getName())) {
          options.remove(descriptor.getName());
        }
      }
    }

    /**
     * We use an {@link ObjectMapper} to verify that the passed in options are serializable
     * and deserializable.
     */
    private void ensureSerializable(Set<Class<? extends PipelineOptions>> interfaces,
        Map<String, BoundValue> options) throws IOException {
      // Construct a map from property name to the return type of the getter.
      Map<String, Type> propertyToReturnType = Maps.newHashMap();
      for (PropertyDescriptor descriptor
          : PipelineOptionsFactory.getPropertyDescriptors(interfaces)) {
        if (descriptor.getReadMethod() != null) {
          propertyToReturnType.put(descriptor.getName(),
              descriptor.getReadMethod().getGenericReturnType());
        }
      }

      // Attempt to serialize and deserialize each property.
      for (Map.Entry<String, BoundValue> entry : options.entrySet()) {
        try {
          String serializedValue =
              PipelineOptionsFactory.MAPPER.writeValueAsString(entry.getValue().getValue());
          JavaType type = PipelineOptionsFactory.MAPPER.getTypeFactory()
              .constructType(propertyToReturnType.get(entry.getKey()));
          PipelineOptionsFactory.MAPPER.readValue(serializedValue, type);
        } catch (Exception e) {
          throw new IOException(String.format(
              "Failed to serialize and deserialize property '%s' with value '%s'",
              entry.getKey(), entry.getValue().getValue()), e);
        }
      }
    }
  }

  static class Deserializer extends JsonDeserializer<PipelineOptions> {
    @Override
    public PipelineOptions deserialize(JsonParser jp, DeserializationContext ctxt)
        throws IOException, JsonProcessingException {
      ObjectNode objectNode = (ObjectNode) jp.readValueAsTree();
      ObjectNode optionsNode = (ObjectNode) objectNode.get("options");

      Map<String, JsonNode> fields = Maps.newHashMap();
      for (Iterator<Map.Entry<String, JsonNode>> iterator = optionsNode.fields();
          iterator.hasNext(); ) {
        Map.Entry<String, JsonNode> field = iterator.next();
        fields.put(field.getKey(), field.getValue());
      }
      PipelineOptions options =
          new ProxyInvocationHandler(Maps.<String, BoundValue>newHashMap(), fields)
              .as(PipelineOptions.class);
      ValueProvider.RuntimeValueProvider.setRuntimeOptions(options);
      return options;
    }
  }
}<|MERGE_RESOLUTION|>--- conflicted
+++ resolved
@@ -166,13 +166,10 @@
         + Arrays.toString(args) + "].");
   }
 
-<<<<<<< HEAD
-=======
   public String getOptionName(Method method) {
     return gettersToPropertyNames.get(method.getName());
   }
 
->>>>>>> fc9b8cf0
   private void writeObject(java.io.ObjectOutputStream stream)
       throws IOException {
     throw new NotSerializableException(
