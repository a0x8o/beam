/*
 * Licensed to the Apache Software Foundation (ASF) under one
 * or more contributor license agreements.  See the NOTICE file
 * distributed with this work for additional information
 * regarding copyright ownership.  The ASF licenses this file
 * to you under the Apache License, Version 2.0 (the
 * "License"); you may not use this file except in compliance
 * with the License.  You may obtain a copy of the License at
 *
 *     http://www.apache.org/licenses/LICENSE-2.0
 *
 * Unless required by applicable law or agreed to in writing, software
 * distributed under the License is distributed on an "AS IS" BASIS,
 * WITHOUT WARRANTIES OR CONDITIONS OF ANY KIND, either express or implied.
 * See the License for the specific language governing permissions and
 * limitations under the License.
 */
package org.apache.beam.sdk.transforms.reflect;

import org.apache.beam.sdk.annotations.Internal;
import org.apache.beam.sdk.coders.Coder;
import org.apache.beam.sdk.coders.CoderRegistry;
import org.apache.beam.sdk.options.PipelineOptions;
import org.apache.beam.sdk.state.State;
import org.apache.beam.sdk.state.TimeDomain;
import org.apache.beam.sdk.state.Timer;
import org.apache.beam.sdk.state.TimerMap;
import org.apache.beam.sdk.transforms.DoFn;
import org.apache.beam.sdk.transforms.DoFn.BundleFinalizer;
import org.apache.beam.sdk.transforms.DoFn.FinishBundle;
import org.apache.beam.sdk.transforms.DoFn.MultiOutputReceiver;
import org.apache.beam.sdk.transforms.DoFn.OutputReceiver;
import org.apache.beam.sdk.transforms.DoFn.ProcessElement;
import org.apache.beam.sdk.transforms.DoFn.StartBundle;
import org.apache.beam.sdk.transforms.DoFn.StateId;
import org.apache.beam.sdk.transforms.DoFn.TimerId;
import org.apache.beam.sdk.transforms.splittabledofn.RestrictionTracker;
import org.apache.beam.sdk.transforms.splittabledofn.Sizes;
import org.apache.beam.sdk.transforms.splittabledofn.WatermarkEstimator;
import org.apache.beam.sdk.transforms.windowing.BoundedWindow;
import org.apache.beam.sdk.transforms.windowing.PaneInfo;
import org.apache.beam.sdk.values.Row;
import org.apache.beam.vendor.guava.v26_0_jre.com.google.common.annotations.VisibleForTesting;
import org.joda.time.Instant;

/**
 * Interface for invoking the {@code DoFn} processing methods.
 *
 * <p>Instantiating a {@link DoFnInvoker} associates it with a specific {@link DoFn} instance,
 * referred to as the bound {@link DoFn}.
 */
@Internal
public interface DoFnInvoker<InputT, OutputT> {
  /** Invoke the {@link DoFn.Setup} method on the bound {@link DoFn}. */
  void invokeSetup();

  /** Invoke the {@link DoFn.StartBundle} method on the bound {@link DoFn}. */
  void invokeStartBundle(ArgumentProvider<InputT, OutputT> arguments);

  /** Invoke the {@link DoFn.FinishBundle} method on the bound {@link DoFn}. */
  void invokeFinishBundle(ArgumentProvider<InputT, OutputT> arguments);

  /** Invoke the {@link DoFn.Teardown} method on the bound {@link DoFn}. */
  void invokeTeardown();

  /** Invoke the {@link DoFn.OnWindowExpiration} method on the bound {@link DoFn}. */
  void invokeOnWindowExpiration(ArgumentProvider<InputT, OutputT> arguments);

  /**
   * Invoke the {@link DoFn.ProcessElement} method on the bound {@link DoFn}.
   *
   * @param extra Factory for producing extra parameter objects (such as window), if necessary.
   * @return The {@link DoFn.ProcessContinuation} returned by the underlying method, or {@link
   *     DoFn.ProcessContinuation#stop()} if it returns {@code void}.
   */
  DoFn.ProcessContinuation invokeProcessElement(ArgumentProvider<InputT, OutputT> extra);

  /** Invoke the appropriate {@link DoFn.OnTimer} method on the bound {@link DoFn}. */
  void invokeOnTimer(
      String timerId, String timerFamilyId, ArgumentProvider<InputT, OutputT> arguments);

  /** Invoke the {@link DoFn.GetInitialRestriction} method on the bound {@link DoFn}. */
  @SuppressWarnings("TypeParameterUnusedInFormals")
  <RestrictionT> RestrictionT invokeGetInitialRestriction(
      ArgumentProvider<InputT, OutputT> arguments);

  /**
   * Invoke the {@link DoFn.GetRestrictionCoder} method on the bound {@link DoFn}. Called only
   * during pipeline construction time.
   */
  <RestrictionT> Coder<RestrictionT> invokeGetRestrictionCoder(CoderRegistry coderRegistry);

  /** Invoke the {@link DoFn.SplitRestriction} method on the bound {@link DoFn}. */
  void invokeSplitRestriction(ArgumentProvider<InputT, OutputT> arguments);

  /**
   * Invoke the {@link DoFn.GetSize} method on the bound {@link DoFn}. Falls back to get the size
   * from the {@link RestrictionTracker} if it supports {@link Sizes.HasSize}, otherwise returns
   * 1.0.
   */
  double invokeGetSize(ArgumentProvider<InputT, OutputT> arguments);

  /** Invoke the {@link DoFn.NewTracker} method on the bound {@link DoFn}. */
  @SuppressWarnings("TypeParameterUnusedInFormals")
  <RestrictionT, PositionT> RestrictionTracker<RestrictionT, PositionT> invokeNewTracker(
      ArgumentProvider<InputT, OutputT> arguments);

  /** Invoke the {@link DoFn.NewWatermarkEstimator} method on the bound {@link DoFn}. */
  @SuppressWarnings("TypeParameterUnusedInFormals")
  <WatermarkEstimatorStateT>
      WatermarkEstimator<WatermarkEstimatorStateT> invokeNewWatermarkEstimator(
          ArgumentProvider<InputT, OutputT> arguments);

  /** Invoke the {@link DoFn.GetInitialWatermarkEstimatorState} method on the bound {@link DoFn}. */
  Object invokeGetInitialWatermarkEstimatorState(ArgumentProvider<InputT, OutputT> arguments);

  /**
   * Invoke the {@link DoFn.GetWatermarkEstimatorStateCoder} method on the bound {@link DoFn}.
   * Called only during pipeline construction time.
   */
  Coder<?> invokeGetWatermarkEstimatorStateCoder(CoderRegistry coderRegistry);

  /** Get the bound {@link DoFn}. */
  DoFn<InputT, OutputT> getFn();

  /**
   * Interface for runner implementors to provide implementations of extra context information.
   *
   * <p>The methods on this interface are called by {@link DoFnInvoker} before invoking an annotated
   * {@link StartBundle}, {@link ProcessElement} or {@link FinishBundle} method that has indicated
   * it needs the given extra context.
   *
   * <p>In the case of {@link ProcessElement} it is called once per invocation of {@link
   * ProcessElement}.
   */
  @Internal
  interface ArgumentProvider<InputT, OutputT> {
    /**
     * Construct the {@link BoundedWindow} to use within a {@link DoFn} that needs it. This is
     * called if the {@link ProcessElement} method has a parameter of type {@link BoundedWindow}.
     *
     * @return {@link BoundedWindow} of the element currently being processed.
     */
    BoundedWindow window();

    /** Provides a {@link PaneInfo}. */
    PaneInfo paneInfo(DoFn<InputT, OutputT> doFn);

    /** Provide {@link PipelineOptions}. */
    PipelineOptions pipelineOptions();

    /** Provide a {@link DoFn.StartBundleContext} to use with the given {@link DoFn}. */
    DoFn<InputT, OutputT>.StartBundleContext startBundleContext(DoFn<InputT, OutputT> doFn);

    /** Provide a {@link DoFn.FinishBundleContext} to use with the given {@link DoFn}. */
    DoFn<InputT, OutputT>.FinishBundleContext finishBundleContext(DoFn<InputT, OutputT> doFn);

    /** Provide a {@link DoFn.ProcessContext} to use with the given {@link DoFn}. */
    DoFn<InputT, OutputT>.ProcessContext processContext(DoFn<InputT, OutputT> doFn);

    /** Provide a {@link DoFn.OnTimerContext} to use with the given {@link DoFn}. */
    DoFn<InputT, OutputT>.OnTimerContext onTimerContext(DoFn<InputT, OutputT> doFn);

    /** Provide a reference to the input element. */
    InputT element(DoFn<InputT, OutputT> doFn);

    /** Provide a reference to the input sideInput with the specified tag. */
    Object sideInput(String tagId);

    /**
     * Provide a reference to the selected schema field corresponding to the input argument
     * specified by index.
     */
    Object schemaElement(int index);

    /** Provide a reference to the input element timestamp. */
    Instant timestamp(DoFn<InputT, OutputT> doFn);

    /** Provide a reference to the time domain for a timer firing. */
    TimeDomain timeDomain(DoFn<InputT, OutputT> doFn);

    /** Provide a {@link OutputReceiver} for outputting to the default output. */
    OutputReceiver<OutputT> outputReceiver(DoFn<InputT, OutputT> doFn);

    /** Provide a {@link OutputReceiver} for outputting rows to the default output. */
    OutputReceiver<Row> outputRowReceiver(DoFn<InputT, OutputT> doFn);

    /** Provide a {@link MultiOutputReceiver} for outputting to the default output. */
    MultiOutputReceiver taggedOutputReceiver(DoFn<InputT, OutputT> doFn);

    /**
     * Provide a {@link BundleFinalizer} for being able to register a callback after the bundle has
     * been successfully persisted by the runner.
     */
    BundleFinalizer bundleFinalizer();

    /**
     * If this is a splittable {@link DoFn}, returns the associated restriction with the current
     * call.
     */
    Object restriction();

    /**
     * If this is a splittable {@link DoFn}, returns the associated {@link RestrictionTracker} with
     * the current call.
     */
    RestrictionTracker<?, ?> restrictionTracker();

    /**
     * If this is a splittable {@link DoFn}, returns the associated watermark estimator state with
     * the current call.
     */
    Object watermarkEstimatorState();

    /**
     * If this is a splittable {@link DoFn}, returns the associated {@link WatermarkEstimator} with
     * the current call.
     */
    WatermarkEstimator<?> watermarkEstimator();

    /** Returns the state cell for the given {@link StateId}. */
    State state(String stateId, boolean alwaysFetched);

    /** Returns the timer for the given {@link TimerId}. */
    Timer timer(String timerId);

    /**
     * Returns the timerMap for the given {@link org.apache.beam.sdk.transforms.DoFn.TimerFamily}.
     */
    TimerMap timerFamily(String tagId);

    String timerId(DoFn<InputT, OutputT> doFn);
  }

  /**
   * This {@link ArgumentProvider} throws {@link UnsupportedOperationException} for all parameters.
   */
  @Internal
  abstract class BaseArgumentProvider<InputT, OutputT>
      implements ArgumentProvider<InputT, OutputT> {
    @Override
    public DoFn<InputT, OutputT>.ProcessContext processContext(DoFn<InputT, OutputT> doFn) {
      throw new UnsupportedOperationException(
          String.format("ProcessContext unsupported in %s", getErrorContext()));
    }

    @Override
    public InputT element(DoFn<InputT, OutputT> doFn) {
      throw new UnsupportedOperationException(
          String.format("Element unsupported in %s", getErrorContext()));
    }

    @Override
    public Object sideInput(String tagId) {
      throw new UnsupportedOperationException(
          String.format("SideInput unsupported in %s", getErrorContext()));
    }

    @Override
    public TimerMap timerFamily(String tagId) {
      throw new UnsupportedOperationException(
          String.format("TimerFamily unsupported in %s", getErrorContext()));
    }

    @Override
    public Object schemaElement(int index) {
      throw new UnsupportedOperationException(
          String.format("Schema element unsupported in %s", getErrorContext()));
    }

    @Override
    public Instant timestamp(DoFn<InputT, OutputT> doFn) {
      throw new UnsupportedOperationException(
          String.format("Timestamp unsupported in %s", getErrorContext()));
    }

    @Override
    public String timerId(DoFn<InputT, OutputT> doFn) {
      throw new UnsupportedOperationException(
          String.format("TimerId unsupported in %s", getErrorContext()));
    }

    @Override
    public TimeDomain timeDomain(DoFn<InputT, OutputT> doFn) {
      throw new UnsupportedOperationException(
          String.format("TimeDomain unsupported in %s", getErrorContext()));
    }

    @Override
    public OutputReceiver<OutputT> outputReceiver(DoFn<InputT, OutputT> doFn) {
      throw new UnsupportedOperationException(
          String.format("OutputReceiver unsupported in %s", getErrorContext()));
    }

    @Override
    public OutputReceiver<Row> outputRowReceiver(DoFn<InputT, OutputT> doFn) {
      throw new UnsupportedOperationException(
          String.format("Row OutputReceiver unsupported in %s", getErrorContext()));
    }

    @Override
    public MultiOutputReceiver taggedOutputReceiver(DoFn<InputT, OutputT> doFn) {
      throw new UnsupportedOperationException(
          String.format("MultiOutputReceiver unsupported in %s", getErrorContext()));
    }

    @Override
    public Object restriction() {
      throw new UnsupportedOperationException(
          String.format("Restriction unsupported in %s", getErrorContext()));
    }

    @Override
    public BoundedWindow window() {
      throw new UnsupportedOperationException(
          String.format("BoundedWindow unsupported in %s", getErrorContext()));
    }

    @Override
    public PaneInfo paneInfo(DoFn<InputT, OutputT> doFn) {
      throw new UnsupportedOperationException(
          String.format("PaneInfo unsupported in %s", getErrorContext()));
    }

    @Override
    public PipelineOptions pipelineOptions() {
      throw new UnsupportedOperationException(
          String.format("PipelineOptions unsupported in %s", getErrorContext()));
    }

    @Override
    public DoFn<InputT, OutputT>.StartBundleContext startBundleContext(DoFn<InputT, OutputT> doFn) {
      throw new UnsupportedOperationException(
          String.format("StartBundleContext unsupported in %s", getErrorContext()));
    }

    @Override
    public DoFn<InputT, OutputT>.FinishBundleContext finishBundleContext(
        DoFn<InputT, OutputT> doFn) {
      throw new UnsupportedOperationException(
          String.format("FinishBundleContext unsupported in %s", getErrorContext()));
    }

    @Override
    public DoFn<InputT, OutputT>.OnTimerContext onTimerContext(DoFn<InputT, OutputT> doFn) {
      throw new UnsupportedOperationException(
          String.format("OnTimerContext unsupported in %s", getErrorContext()));
    }

    @Override
    public State state(String stateId, boolean alwaysFetched) {
      throw new UnsupportedOperationException(
          String.format("State unsupported in %s", getErrorContext()));
    }

    @Override
    public Timer timer(String timerId) {
      throw new UnsupportedOperationException(
          String.format("Timer unsupported in %s", getErrorContext()));
    }

    @Override
    public RestrictionTracker<?, ?> restrictionTracker() {
      throw new UnsupportedOperationException(
          String.format("RestrictionTracker unsupported in %s", getErrorContext()));
    }

    @Override
<<<<<<< HEAD
    public Object watermarkEstimatorState() {
      throw new UnsupportedOperationException(
          String.format("WatermarkEstimatorState unsupported in %s", getErrorContext()));
    }

    @Override
    public WatermarkEstimator<?> watermarkEstimator() {
      throw new UnsupportedOperationException(
          String.format("WatermarkEstimator unsupported in %s", getErrorContext()));
    }

    @Override
=======
>>>>>>> 5e759855
    public BundleFinalizer bundleFinalizer() {
      throw new UnsupportedOperationException(
          String.format("BundleFinalizer unsupported in %s", getErrorContext()));
    }

    /**
     * Return a human readable representation of the current call context to be used during error
     * reporting.
     */
    public abstract String getErrorContext();
  }

  /** An {@link ArgumentProvider} that forwards all calls to the supplied {@code delegate}. */
  @Internal
  class DelegatingArgumentProvider<InputT, OutputT> extends BaseArgumentProvider<InputT, OutputT> {
    private final ArgumentProvider<InputT, OutputT> delegate;
    private final String errorContext;

    public DelegatingArgumentProvider(
        ArgumentProvider<InputT, OutputT> delegate, String errorContext) {
      this.delegate = delegate;
      this.errorContext = errorContext;
    }

    @Override
    public BoundedWindow window() {
      return delegate.window();
    }

    @Override
    public PaneInfo paneInfo(DoFn<InputT, OutputT> doFn) {
      return delegate.paneInfo(doFn);
    }

    @Override
    public PipelineOptions pipelineOptions() {
      return delegate.pipelineOptions();
    }

    @Override
    public DoFn<InputT, OutputT>.StartBundleContext startBundleContext(DoFn<InputT, OutputT> doFn) {
      return delegate.startBundleContext(doFn);
    }

    @Override
    public DoFn<InputT, OutputT>.FinishBundleContext finishBundleContext(
        DoFn<InputT, OutputT> doFn) {
      return delegate.finishBundleContext(doFn);
    }

    @Override
    public DoFn<InputT, OutputT>.ProcessContext processContext(DoFn<InputT, OutputT> doFn) {
      return delegate.processContext(doFn);
    }

    @Override
    public DoFn<InputT, OutputT>.OnTimerContext onTimerContext(DoFn<InputT, OutputT> doFn) {
      return delegate.onTimerContext(doFn);
    }

    @Override
    public InputT element(DoFn<InputT, OutputT> doFn) {
      return delegate.element(doFn);
    }

    @Override
    public Object sideInput(String tagId) {
      return delegate.sideInput(tagId);
    }

    @Override
    public Object schemaElement(int index) {
      return delegate.schemaElement(index);
    }

    @Override
    public Instant timestamp(DoFn<InputT, OutputT> doFn) {
      return delegate.timestamp(doFn);
    }

    @Override
    public TimeDomain timeDomain(DoFn<InputT, OutputT> doFn) {
      return delegate.timeDomain(doFn);
    }

    @Override
    public OutputReceiver<OutputT> outputReceiver(DoFn<InputT, OutputT> doFn) {
      return delegate.outputReceiver(doFn);
    }

    @Override
    public OutputReceiver<Row> outputRowReceiver(DoFn<InputT, OutputT> doFn) {
      return delegate.outputRowReceiver(doFn);
    }

    @Override
    public MultiOutputReceiver taggedOutputReceiver(DoFn<InputT, OutputT> doFn) {
      return delegate.taggedOutputReceiver(doFn);
    }

    @Override
    public Object restriction() {
      return delegate.restriction();
    }

    @Override
    public RestrictionTracker<?, ?> restrictionTracker() {
      return delegate.restrictionTracker();
    }

    @Override
    public Object watermarkEstimatorState() {
      return delegate.watermarkEstimatorState();
    }

    @Override
    public WatermarkEstimator<?> watermarkEstimator() {
      return delegate.watermarkEstimator();
    }

    @Override
    public State state(String stateId, boolean alwaysFetch) {
      return delegate.state(stateId, alwaysFetch);
    }

    @Override
    public Timer timer(String timerId) {
      return delegate.timer(timerId);
    }

    @Override
    public TimerMap timerFamily(String tagId) {
      return delegate.timerFamily(tagId);
    }

    @Override
    public String timerId(DoFn<InputT, OutputT> doFn) {
      return delegate.timerId(doFn);
    }

    @Override
    public BundleFinalizer bundleFinalizer() {
      return delegate.bundleFinalizer();
    }

    @Override
    public String getErrorContext() {
      return errorContext;
    }
  }

  /**
   * A fake {@link ArgumentProvider} used during testing. Throws {@link
   * UnsupportedOperationException} for all methods.
   */
  @VisibleForTesting
  @Internal
  class FakeArgumentProvider<InputT, OutputT> extends BaseArgumentProvider<InputT, OutputT> {

    @Override
    public String getErrorContext() {
      return "TestContext";
    }
  }
}<|MERGE_RESOLUTION|>--- conflicted
+++ resolved
@@ -112,13 +112,16 @@
           ArgumentProvider<InputT, OutputT> arguments);
 
   /** Invoke the {@link DoFn.GetInitialWatermarkEstimatorState} method on the bound {@link DoFn}. */
-  Object invokeGetInitialWatermarkEstimatorState(ArgumentProvider<InputT, OutputT> arguments);
+  @SuppressWarnings("TypeParameterUnusedInFormals")
+  <WatermarkEstimatorStateT> WatermarkEstimatorStateT invokeGetInitialWatermarkEstimatorState(
+      ArgumentProvider<InputT, OutputT> arguments);
 
   /**
    * Invoke the {@link DoFn.GetWatermarkEstimatorStateCoder} method on the bound {@link DoFn}.
    * Called only during pipeline construction time.
    */
-  Coder<?> invokeGetWatermarkEstimatorStateCoder(CoderRegistry coderRegistry);
+  <WatermarkEstimatorStateT> Coder<WatermarkEstimatorStateT> invokeGetWatermarkEstimatorStateCoder(
+      CoderRegistry coderRegistry);
 
   /** Get the bound {@link DoFn}. */
   DoFn<InputT, OutputT> getFn();
@@ -366,7 +369,6 @@
     }
 
     @Override
-<<<<<<< HEAD
     public Object watermarkEstimatorState() {
       throw new UnsupportedOperationException(
           String.format("WatermarkEstimatorState unsupported in %s", getErrorContext()));
@@ -379,8 +381,6 @@
     }
 
     @Override
-=======
->>>>>>> 5e759855
     public BundleFinalizer bundleFinalizer() {
       throw new UnsupportedOperationException(
           String.format("BundleFinalizer unsupported in %s", getErrorContext()));
