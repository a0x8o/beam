/*
 * Licensed to the Apache Software Foundation (ASF) under one
 * or more contributor license agreements.  See the NOTICE file
 * distributed with this work for additional information
 * regarding copyright ownership.  The ASF licenses this file
 * to you under the Apache License, Version 2.0 (the
 * "License"); you may not use this file except in compliance
 * with the License.  You may obtain a copy of the License at
 *
 *     http://www.apache.org/licenses/LICENSE-2.0
 *
 * Unless required by applicable law or agreed to in writing, software
 * distributed under the License is distributed on an "AS IS" BASIS,
 * WITHOUT WARRANTIES OR CONDITIONS OF ANY KIND, either express or implied.
 * See the License for the specific language governing permissions and
 * limitations under the License.
 */
package org.apache.beam.sdk.io;

import static org.apache.beam.vendor.guava.v26_0_jre.com.google.common.base.Preconditions.checkState;

import com.google.auto.value.AutoValue;
import java.io.IOException;
import java.util.List;
import java.util.NoSuchElementException;
import javax.annotation.Nullable;
import org.apache.beam.sdk.coders.Coder;
import org.apache.beam.sdk.coders.KvCoder;
import org.apache.beam.sdk.coders.NullableCoder;
import org.apache.beam.sdk.coders.SerializableCoder;
import org.apache.beam.sdk.io.UnboundedSource.CheckpointMark;
import org.apache.beam.sdk.io.UnboundedSource.CheckpointMark.NoopCheckpointMark;
import org.apache.beam.sdk.io.UnboundedSource.UnboundedReader;
import org.apache.beam.sdk.options.ExperimentalOptions;
import org.apache.beam.sdk.options.PipelineOptions;
import org.apache.beam.sdk.transforms.Deduplicate;
import org.apache.beam.sdk.transforms.DoFn;
import org.apache.beam.sdk.transforms.DoFn.UnboundedPerElement;
import org.apache.beam.sdk.transforms.Impulse;
import org.apache.beam.sdk.transforms.MapElements;
import org.apache.beam.sdk.transforms.PTransform;
import org.apache.beam.sdk.transforms.ParDo;
import org.apache.beam.sdk.transforms.display.DisplayData;
import org.apache.beam.sdk.transforms.splittabledofn.RestrictionTracker;
import org.apache.beam.sdk.transforms.splittabledofn.SplitResult;
import org.apache.beam.sdk.util.NameUtils;
import org.apache.beam.sdk.util.SerializableUtils;
import org.apache.beam.sdk.values.KV;
import org.apache.beam.sdk.values.PBegin;
import org.apache.beam.sdk.values.PCollection;
import org.apache.beam.sdk.values.PCollection.IsBounded;
import org.apache.beam.sdk.values.TimestampedValue;
import org.apache.beam.sdk.values.TypeDescriptor;
import org.apache.beam.sdk.values.ValueWithRecordId;
import org.apache.beam.sdk.values.ValueWithRecordId.StripIdsDoFn;
import org.apache.beam.sdk.values.ValueWithRecordId.ValueWithRecordIdCoder;
import org.apache.beam.sdk.values.WindowingStrategy;
import org.joda.time.Duration;
import org.joda.time.Instant;
import org.slf4j.Logger;
import org.slf4j.LoggerFactory;

/**
 * A {@link PTransform} for reading from a {@link Source}.
 *
 * <p>Usage example:
 *
 * <pre>
 * Pipeline p = Pipeline.create();
 * p.apply(Read.from(new MySource().withFoo("foo").withBar("bar")));
 * </pre>
 */
public class Read {

  /**
   * Returns a new {@code Read.Bounded} {@code PTransform} reading from the given {@code
   * BoundedSource}.
   */
  public static <T> Bounded<T> from(BoundedSource<T> source) {
    return new Bounded<>(null, source);
  }

  /**
   * Returns a new {@link Read.Unbounded} {@link PTransform} reading from the given {@link
   * UnboundedSource}.
   */
  public static <T> Unbounded<T> from(UnboundedSource<T, ?> source) {
    return new Unbounded<>(null, source);
  }

  /** Helper class for building {@link Read} transforms. */
  public static class Builder {
    private final String name;

    private Builder(String name) {
      this.name = name;
    }

    /**
     * Returns a new {@code Read.Bounded} {@code PTransform} reading from the given {@code
     * BoundedSource}.
     */
    public <T> Bounded<T> from(BoundedSource<T> source) {
      return new Bounded<>(name, source);
    }

    /**
     * Returns a new {@code Read.Unbounded} {@code PTransform} reading from the given {@code
     * UnboundedSource}.
     */
    public <T> Unbounded<T> from(UnboundedSource<T, ?> source) {
      return new Unbounded<>(name, source);
    }
  }

  /** {@link PTransform} that reads from a {@link BoundedSource}. */
  public static class Bounded<T> extends PTransform<PBegin, PCollection<T>> {
    private final BoundedSource<T> source;

    private Bounded(@Nullable String name, BoundedSource<T> source) {
      super(name);
      this.source = SerializableUtils.ensureSerializable(source);
    }

    @Override
    public final PCollection<T> expand(PBegin input) {
      source.validate();

      if (ExperimentalOptions.hasExperiment(input.getPipeline().getOptions(), "beam_fn_api")
          && !ExperimentalOptions.hasExperiment(
              input.getPipeline().getOptions(), "beam_fn_api_use_deprecated_read")) {
        // We don't use Create here since Create is defined as a BoundedSource and using it would
        // cause an infinite expansion loop. We can reconsider this if Create is implemented
        // directly as a SplittableDoFn.
        return input
            .getPipeline()
            .apply(Impulse.create())
            .apply(
                MapElements.into(new TypeDescriptor<BoundedSource<T>>() {}).via(element -> source))
            .setCoder(SerializableCoder.of(new TypeDescriptor<BoundedSource<T>>() {}))
            .apply(ParDo.of(new BoundedSourceAsSDFWrapperFn<>()))
            .setCoder(source.getOutputCoder());
      }

      return PCollection.createPrimitiveOutputInternal(
          input.getPipeline(),
          WindowingStrategy.globalDefault(),
          IsBounded.BOUNDED,
          source.getOutputCoder());
    }

    /** Returns the {@code BoundedSource} used to create this {@code Read} {@code PTransform}. */
    public BoundedSource<T> getSource() {
      return source;
    }

    @Override
    public String getKindString() {
      return String.format("Read(%s)", NameUtils.approximateSimpleName(source));
    }

    @Override
    public void populateDisplayData(DisplayData.Builder builder) {
      super.populateDisplayData(builder);
      builder
          .add(DisplayData.item("source", source.getClass()).withLabel("Read Source"))
          .include("source", source);
    }
  }

  /** {@link PTransform} that reads from a {@link UnboundedSource}. */
  public static class Unbounded<T> extends PTransform<PBegin, PCollection<T>> {
    private final UnboundedSource<T, ?> source;

    private Unbounded(@Nullable String name, UnboundedSource<T, ?> source) {
      super(name);
      this.source = SerializableUtils.ensureSerializable(source);
    }

    /**
     * Returns a new {@link BoundedReadFromUnboundedSource} that reads a bounded amount of data from
     * the given {@link UnboundedSource}. The bound is specified as a number of records to read.
     *
     * <p>This may take a long time to execute if the splits of this source are slow to read
     * records.
     */
    public BoundedReadFromUnboundedSource<T> withMaxNumRecords(long maxNumRecords) {
      return new BoundedReadFromUnboundedSource<>(source, maxNumRecords, null);
    }

    /**
     * Returns a new {@link BoundedReadFromUnboundedSource} that reads a bounded amount of data from
     * the given {@link UnboundedSource}. The bound is specified as an amount of time to read for.
     * Each split of the source will read for this much time.
     */
    public BoundedReadFromUnboundedSource<T> withMaxReadTime(Duration maxReadTime) {
      return new BoundedReadFromUnboundedSource<>(source, Long.MAX_VALUE, maxReadTime);
    }

    @Override
    public final PCollection<T> expand(PBegin input) {
      source.validate();

      if (ExperimentalOptions.hasExperiment(input.getPipeline().getOptions(), "beam_fn_api")
          && !ExperimentalOptions.hasExperiment(
<<<<<<< HEAD
              input.getPipeline().getOptions(), "beam_fn_api_use_deprecated_read")) {
=======
              input.getPipeline().getOptions(), "beam_fn_api_use_deprecated_read")
          && !source.requiresDeduping()) {
>>>>>>> 5e759855
        // We don't use Create here since Create is defined as a BoundedSource and using it would
        // cause an infinite expansion loop. We can reconsider this if Create is implemented
        // directly as a SplittableDoFn.
        PCollection<ValueWithRecordId<T>> outputWithIds =
            input
                .getPipeline()
                .apply(Impulse.create())
                .apply(
                    MapElements.into(new TypeDescriptor<UnboundedSource<T, CheckpointMark>>() {})
                        .via(element -> (UnboundedSource<T, CheckpointMark>) source))
                .setCoder(
                    SerializableCoder.of(
                        new TypeDescriptor<UnboundedSource<T, CheckpointMark>>() {}))
                .apply(
                    ParDo.of(
                        new UnboundedSourceAsSDFWrapperFn<>(
                            (Coder<CheckpointMark>) source.getCheckpointMarkCoder())))
                .setCoder(ValueWithRecordIdCoder.of(source.getOutputCoder()));
<<<<<<< HEAD

        if (source.requiresDeduping()) {
          outputWithIds.apply(
              Deduplicate.<ValueWithRecordId<T>, byte[]>withRepresentativeValueFn(
                      element -> element.getId())
                  .withRepresentativeType(TypeDescriptor.of(byte[].class)));
        }
=======
        // TODO(BEAM-2939): Add support for deduplication.
        // if (source.requiresDeduping()) {
        //   outputWithIds.apply(
        //       Distinct.<ValueWithRecordId<T>, byte[]>withRepresentativeValueFn(
        //               element -> element.getId())
        //           .withRepresentativeType(TypeDescriptor.of(byte[].class)));
        // }
>>>>>>> 5e759855
        return outputWithIds.apply(ParDo.of(new StripIdsDoFn<>()));
      }

      return PCollection.createPrimitiveOutputInternal(
          input.getPipeline(),
          WindowingStrategy.globalDefault(),
          IsBounded.UNBOUNDED,
          source.getOutputCoder());
    }

    /** Returns the {@code UnboundedSource} used to create this {@code Read} {@code PTransform}. */
    public UnboundedSource<T, ?> getSource() {
      return source;
    }

    @Override
    public String getKindString() {
      return String.format("Read(%s)", NameUtils.approximateSimpleName(source));
    }

    @Override
    public void populateDisplayData(DisplayData.Builder builder) {
      super.populateDisplayData(builder);
      builder
          .add(DisplayData.item("source", source.getClass()).withLabel("Read Source"))
          .include("source", source);
    }
  }

  /**
   * A splittable {@link DoFn} which executes a {@link BoundedSource}.
   *
   * <p>We model the element as the original source and the restriction as the sub-source. This
   * allows us to split the sub-source over and over yet still receive "source" objects as inputs.
   */
  static class BoundedSourceAsSDFWrapperFn<T> extends DoFn<BoundedSource<T>, T> {
    private static final Logger LOG = LoggerFactory.getLogger(BoundedSourceAsSDFWrapperFn.class);
    private static final long DEFAULT_DESIRED_BUNDLE_SIZE_BYTES = 64 * (1 << 20);

    @GetInitialRestriction
    public BoundedSource<T> initialRestriction(@Element BoundedSource<T> element) {
      return element;
    }

    @GetSize
    public double getSize(
        @Restriction BoundedSource<T> restriction, PipelineOptions pipelineOptions)
        throws Exception {
      return restriction.getEstimatedSizeBytes(pipelineOptions);
    }

    @SplitRestriction
    public void splitRestriction(
        @Restriction BoundedSource<T> restriction,
        OutputReceiver<BoundedSource<T>> receiver,
        PipelineOptions pipelineOptions)
        throws Exception {
      for (BoundedSource<T> split :
          restriction.split(DEFAULT_DESIRED_BUNDLE_SIZE_BYTES, pipelineOptions)) {
        receiver.output(split);
      }
    }

    @NewTracker
    public RestrictionTracker<BoundedSource<T>, TimestampedValue<T>[]> restrictionTracker(
        @Restriction BoundedSource<T> restriction, PipelineOptions pipelineOptions) {
      return new BoundedSourceAsSDFRestrictionTracker<>(restriction, pipelineOptions);
    }

    @ProcessElement
    public void processElement(
        RestrictionTracker<BoundedSource<T>, TimestampedValue<T>[]> tracker,
        OutputReceiver<T> receiver)
        throws IOException {
      TimestampedValue<T>[] out = new TimestampedValue[1];
      while (tracker.tryClaim(out)) {
        receiver.outputWithTimestamp(out[0].getValue(), out[0].getTimestamp());
      }
    }

    @GetRestrictionCoder
    public Coder<BoundedSource<T>> restrictionCoder() {
      return SerializableCoder.of(new TypeDescriptor<BoundedSource<T>>() {});
    }

    /**
     * A fake restriction tracker which adapts to the {@link BoundedSource} API. The restriction
     * object is used to advance the underlying source and to "return" the current element.
     */
    private static class BoundedSourceAsSDFRestrictionTracker<T>
        extends RestrictionTracker<BoundedSource<T>, TimestampedValue<T>[]> {
      private final BoundedSource<T> initialRestriction;
      private final PipelineOptions pipelineOptions;
      private BoundedSource.BoundedReader<T> currentReader;
      private boolean claimedAll;

      BoundedSourceAsSDFRestrictionTracker(
          BoundedSource<T> initialRestriction, PipelineOptions pipelineOptions) {
        this.initialRestriction = initialRestriction;
        this.pipelineOptions = pipelineOptions;
      }

      @Override
      public boolean tryClaim(TimestampedValue<T>[] position) {
        if (claimedAll) {
          return false;
        }
        try {
          if (currentReader == null) {
            currentReader = initialRestriction.createReader(pipelineOptions);
            if (!currentReader.start()) {
              claimedAll = true;
              try {
                currentReader.close();
              } finally {
                currentReader = null;
              }
              return false;
            }
            position[0] =
                TimestampedValue.of(
                    currentReader.getCurrent(), currentReader.getCurrentTimestamp());
            return true;
          }
          if (!currentReader.advance()) {
            claimedAll = true;
            try {
              currentReader.close();
            } finally {
              currentReader = null;
            }
            return false;
          }
          position[0] =
              TimestampedValue.of(currentReader.getCurrent(), currentReader.getCurrentTimestamp());
          return true;
        } catch (IOException e) {
          if (currentReader != null) {
            try {
              currentReader.close();
            } catch (IOException closeException) {
              e.addSuppressed(closeException);
            } finally {
              currentReader = null;
            }
          }
          throw new RuntimeException(e);
        }
      }

      @Override
      protected void finalize() throws Throwable {
        if (currentReader != null) {
          try {
            currentReader.close();
          } catch (IOException e) {
            LOG.error("Failed to close BoundedReader due to failure processing bundle.", e);
          }
        }
      }

      /** The value is invalid if {@link #tryClaim} has ever thrown an exception. */
      @Override
      public BoundedSource<T> currentRestriction() {
        if (currentReader == null) {
          return initialRestriction;
        }
        return currentReader.getCurrentSource();
      }

      @Override
      public SplitResult<BoundedSource<T>> trySplit(double fractionOfRemainder) {
        if (currentReader == null) {
          return null;
        }
        double consumedFraction = currentReader.getFractionConsumed();
        double fraction = consumedFraction + (1 - consumedFraction) * fractionOfRemainder;
        BoundedSource<T> residual = currentReader.splitAtFraction(fraction);
        if (residual == null) {
          return null;
        }
        BoundedSource<T> primary = currentReader.getCurrentSource();
        return SplitResult.of(primary, residual);
      }

      @Override
      public void checkDone() throws IllegalStateException {
        checkState(
            claimedAll,
            "Expected all records to have been claimed but finished processing "
                + "bounded source while some records may have not been read.");
      }
    }
  }

  /**
   * A splittable {@link DoFn} which executes an {@link UnboundedSource}.
   *
   * <p>We model the element as the original source and the restriction as a pair of the sub-source
   * and its {@link CheckpointMark}. This allows us to split the sub-source over and over as long as
   * the checkpoint mark is {@code null} or the {@link NoopCheckpointMark} since it does not
   * maintain any state.
   */
  @UnboundedPerElement
  static class UnboundedSourceAsSDFWrapperFn<OutputT, CheckpointT extends CheckpointMark>
      extends DoFn<UnboundedSource<OutputT, CheckpointT>, ValueWithRecordId<OutputT>> {
    private static final Logger LOG = LoggerFactory.getLogger(UnboundedSourceAsSDFWrapperFn.class);
    private static final int DEFAULT_DESIRED_NUM_SPLITS = 20;
    private static final int DEFAULT_BUNDLE_FINALIZATION_LIMIT_MINS = 10;
    private final Coder<CheckpointT> restrictionCoder;

    private UnboundedSourceAsSDFWrapperFn(Coder<CheckpointT> restrictionCoder) {
      this.restrictionCoder = restrictionCoder;
    }

    @GetInitialRestriction
    public KV<UnboundedSource<OutputT, CheckpointT>, CheckpointT> initialRestriction(
        @Element UnboundedSource<OutputT, CheckpointT> element) {
      return KV.of(element, null);
    }

    @GetSize
    public double getSize(
        @Restriction KV<UnboundedSource<OutputT, CheckpointT>, CheckpointT> restriction,
        PipelineOptions pipelineOptions)
        throws Exception {
      if (restriction.getKey() instanceof EmptyUnboundedSource) {
        return 1;
      }

      UnboundedReader<OutputT> reader =
          restriction.getKey().createReader(pipelineOptions, restriction.getValue());
      long size = reader.getSplitBacklogBytes();
      if (size != UnboundedReader.BACKLOG_UNKNOWN) {
        return size;
      }
      // TODO: Support "global" backlog reporting
      // size = reader.getTotalBacklogBytes();
      // if (size != UnboundedReader.BACKLOG_UNKNOWN) {
      //   return size;
      // }
      return 1;
    }

    @SplitRestriction
    public void splitRestriction(
        @Restriction KV<UnboundedSource<OutputT, CheckpointT>, CheckpointT> restriction,
        OutputReceiver<KV<UnboundedSource<OutputT, CheckpointT>, CheckpointT>> receiver,
        PipelineOptions pipelineOptions)
        throws Exception {
      // The empty unbounded source is trivially done and hence we don't need to output any splits
      // for it.
      if (restriction.getKey() instanceof EmptyUnboundedSource) {
        return;
      }

      // The UnboundedSource API does not support splitting after a meaningful checkpoint mark has
      // been created.
      if (restriction.getValue() != null
          && !(restriction.getValue()
              instanceof UnboundedSource.CheckpointMark.NoopCheckpointMark)) {
        receiver.output(restriction);
      }

      try {
        for (UnboundedSource<OutputT, CheckpointT> split :
            restriction.getKey().split(DEFAULT_DESIRED_NUM_SPLITS, pipelineOptions)) {
          receiver.output(KV.of(split, null));
        }
      } catch (Exception e) {
        receiver.output(restriction);
      }
    }

    @NewTracker
    public RestrictionTracker<
            KV<UnboundedSource<OutputT, CheckpointT>, CheckpointT>, UnboundedSourceValue<OutputT>[]>
        restrictionTracker(
            @Restriction KV<UnboundedSource<OutputT, CheckpointT>, CheckpointT> restriction,
            PipelineOptions pipelineOptions) {
      return new UnboundedSourceAsSDFRestrictionTracker(restriction, pipelineOptions);
    }

    @ProcessElement
    public ProcessContinuation processElement(
        ProcessContext context,
        RestrictionTracker<
                KV<UnboundedSource<OutputT, CheckpointT>, CheckpointT>, UnboundedSourceValue[]>
            tracker,
        OutputReceiver<ValueWithRecordId<OutputT>> receiver,
        BundleFinalizer bundleFinalizer)
        throws IOException {
      UnboundedSourceValue<OutputT>[] out = new UnboundedSourceValue[1];
      while (tracker.tryClaim(out)) {
        receiver.outputWithTimestamp(
            new ValueWithRecordId<>(out[0].getValue(), out[0].getId()), out[0].getTimestamp());
        context.updateWatermark(out[0].getWatermark());
      }

      // Add the checkpoint mark to be finalized if the checkpoint mark isn't trivial.
      KV<UnboundedSource<OutputT, CheckpointT>, CheckpointT> currentRestriction =
          tracker.currentRestriction();
      if (currentRestriction.getValue() != null
          && !(tracker.currentRestriction().getValue() instanceof NoopCheckpointMark)) {
        bundleFinalizer.afterBundleCommit(
            Instant.now().plus(Duration.standardMinutes(DEFAULT_BUNDLE_FINALIZATION_LIMIT_MINS)),
            currentRestriction.getValue()::finalizeCheckpoint);
      }

      // If we have been split/checkpoint by a runner, the tracker will have been updated to the
      // empty source and we will return stop. Otherwise the unbounded source has only temporarily
      // run out of work.
      if (tracker.currentRestriction().getKey() instanceof EmptyUnboundedSource) {
        return ProcessContinuation.stop();
      }
      return ProcessContinuation.resume();
    }

    @GetRestrictionCoder
    public Coder<KV<UnboundedSource<OutputT, CheckpointT>, CheckpointT>> restrictionCoder() {
      return KvCoder.of(
          SerializableCoder.of(new TypeDescriptor<UnboundedSource<OutputT, CheckpointT>>() {}),
          NullableCoder.of(restrictionCoder));
    }

    /**
     * A POJO representing all the values we need to pass between the {@link UnboundedReader} and
     * the {@link org.apache.beam.sdk.transforms.DoFn.ProcessElement @ProcessElement} method of the
     * splittable DoFn.
     */
    @AutoValue
    abstract static class UnboundedSourceValue<T> {
      public static <T> UnboundedSourceValue<T> create(
          byte[] id, T value, Instant timestamp, Instant watermark) {
        return new AutoValue_Read_UnboundedSourceAsSDFWrapperFn_UnboundedSourceValue<T>(
            id, value, timestamp, watermark);
      }

      @SuppressWarnings("mutable")
      public abstract byte[] getId();

      public abstract T getValue();

      public abstract Instant getTimestamp();

      public abstract Instant getWatermark();
    }

    /**
     * A marker implementation that is used to represent the primary "source" when performing a
     * split. The methods on this object are not meant to be called and only exist to fulfill the
     * {@link UnboundedSource} API contract.
     */
    private static class EmptyUnboundedSource<OutputT, CheckpointT extends CheckpointMark>
        extends UnboundedSource<OutputT, CheckpointT> {
      private static final EmptyUnboundedSource INSTANCE = new EmptyUnboundedSource();

      @Override
      public List<? extends UnboundedSource<OutputT, CheckpointT>> split(
          int desiredNumSplits, PipelineOptions options) throws Exception {
        throw new UnsupportedOperationException("split is never meant to be invoked.");
      }

      @Override
      public UnboundedReader<OutputT> createReader(
          PipelineOptions options, @Nullable CheckpointT checkpointMark) {
        return new UnboundedReader<OutputT>() {
          @Override
          public boolean start() throws IOException {
            return false;
          }

          @Override
          public boolean advance() throws IOException {
            return false;
          }

          @Override
          public OutputT getCurrent() throws NoSuchElementException {
            throw new UnsupportedOperationException("getCurrent is never meant to be invoked.");
          }

          @Override
          public Instant getCurrentTimestamp() throws NoSuchElementException {
            throw new UnsupportedOperationException(
                "getCurrentTimestamp is never meant to be invoked.");
          }

          @Override
          public void close() throws IOException {}

          @Override
          public Instant getWatermark() {
            throw new UnsupportedOperationException("getWatermark is never meant to be invoked.");
          }

          @Override
          public CheckpointMark getCheckpointMark() {
            return checkpointMark;
          }

          @Override
          public UnboundedSource<OutputT, ?> getCurrentSource() {
            return EmptyUnboundedSource.INSTANCE;
          }
        };
      }

      @Override
      public Coder<CheckpointT> getCheckpointMarkCoder() {
        throw new UnsupportedOperationException(
            "getCheckpointMarkCoder is never meant to be invoked.");
      }
    }

    /**
     * A fake restriction tracker which adapts to the {@link UnboundedSource} API. The restriction
     * object is used to advance the underlying source and to "return" the current element.
     *
     * <p>In an {@link UnboundedReader}, both {@link UnboundedReader#start} and {@link
     * UnboundedReader#advance} will return false when there is no data to process right now so this
     * restriction tracker only tracks the "known" amount of outstanding work.
     *
     * <p>In an {@link UnboundedSource}, the {@link CheckpointMark} represents both any work that
     * should be done when "finalizing" the bundle and also any state information that is used to
     * resume the next portion of processing. We use the {@link #currentRestriction} to return any
     * checkpointing information. Typically accessing the {@link #currentRestriction} is meant to be
     * thread safe since the "restriction" is meant to represent a point in time view of the
     * restriction tracker but this is not possible because the {@link UnboundedSource} and {@link
     * UnboundedReader} do not provide enough visibility into their position space to be able to
     * update a meaningful restriction space so we must be careful to not mutate the current
     * restriction when splitting if we are done.
     */
    private static class UnboundedSourceAsSDFRestrictionTracker<
            OutputT, CheckpointT extends CheckpointMark>
        extends RestrictionTracker<
            KV<UnboundedSource<OutputT, CheckpointT>, CheckpointT>,
            UnboundedSourceValue<OutputT>[]> {
      private final KV<UnboundedSource<OutputT, CheckpointT>, CheckpointT> initialRestriction;
      private final PipelineOptions pipelineOptions;
      private UnboundedSource.UnboundedReader<OutputT> currentReader;
      private boolean claimedAll;

      UnboundedSourceAsSDFRestrictionTracker(
          KV<UnboundedSource<OutputT, CheckpointT>, CheckpointT> initialRestriction,
          PipelineOptions pipelineOptions) {
        this.initialRestriction = initialRestriction;
        this.pipelineOptions = pipelineOptions;
      }

      @Override
      public boolean tryClaim(UnboundedSourceValue<OutputT>[] position) {
        if (claimedAll) {
          return false;
        }
        try {
          if (currentReader == null) {
            currentReader =
                initialRestriction
                    .getKey()
                    .createReader(pipelineOptions, initialRestriction.getValue());
            if (!currentReader.start()) {
              claimedAll = true;
              try {
                currentReader.close();
              } finally {
                currentReader = null;
              }
              return false;
            }
            position[0] =
                UnboundedSourceValue.create(
                    currentReader.getCurrentRecordId(),
                    currentReader.getCurrent(),
                    currentReader.getCurrentTimestamp(),
                    currentReader.getWatermark());
            return true;
          }
          if (!currentReader.advance()) {
            claimedAll = true;
            try {
              currentReader.close();
            } finally {
              currentReader = null;
            }
            return false;
          }
          position[0] =
              UnboundedSourceValue.create(
                  currentReader.getCurrentRecordId(),
                  currentReader.getCurrent(),
                  currentReader.getCurrentTimestamp(),
                  currentReader.getWatermark());
          return true;
        } catch (IOException e) {
          if (currentReader != null) {
            try {
              currentReader.close();
            } catch (IOException closeException) {
              e.addSuppressed(closeException);
            } finally {
              currentReader = null;
            }
          }
          throw new RuntimeException(e);
        }
      }

      @Override
      protected void finalize() throws Throwable {
        if (currentReader != null) {
          try {
            currentReader.close();
          } catch (IOException e) {
            LOG.error("Failed to close UnboundedReader due to failure processing bundle.", e);
          }
        }
      }

      /** The value is invalid if {@link #tryClaim} has ever thrown an exception. */
      @Override
      public KV<UnboundedSource<OutputT, CheckpointT>, CheckpointT> currentRestriction() {
        if (currentReader == null) {
          return initialRestriction;
        }
        return KV.of(
            (UnboundedSource<OutputT, CheckpointT>) currentReader.getCurrentSource(),
            (CheckpointT) currentReader.getCheckpointMark());
      }

      @Override
      public SplitResult<KV<UnboundedSource<OutputT, CheckpointT>, CheckpointT>> trySplit(
          double fractionOfRemainder) {
        // Don't split if we have claimed all since the SDF wrapper will be finishing soon.
        if (claimedAll) {
          return null;
        }

        // Our split result sets the primary to have no checkpoint mark associated
        // with it since when we resume we don't have any state but we specifically pass
        // the checkpoint mark to the current reader so that when we finish the current bundle
        // we may register for finalization.
        CheckpointT checkpoint = (CheckpointT) currentReader.getCheckpointMark();
        SplitResult<KV<UnboundedSource<OutputT, CheckpointT>, CheckpointT>> result =
            SplitResult.of(
                KV.of(EmptyUnboundedSource.INSTANCE, null),
                KV.of(
                    (UnboundedSource<OutputT, CheckpointT>) currentReader.getCurrentSource(),
                    checkpoint));
        currentReader = EmptyUnboundedSource.INSTANCE.createReader(null, checkpoint);
        return result;
      }

      @Override
      public void checkDone() throws IllegalStateException {
        checkState(
            claimedAll,
            "Expected all records to have been claimed but finished processing "
                + "unbounded source while some records may have not been read.");
      }
    }
  }
}<|MERGE_RESOLUTION|>--- conflicted
+++ resolved
@@ -41,8 +41,10 @@
 import org.apache.beam.sdk.transforms.PTransform;
 import org.apache.beam.sdk.transforms.ParDo;
 import org.apache.beam.sdk.transforms.display.DisplayData;
+import org.apache.beam.sdk.transforms.splittabledofn.ManualWatermarkEstimator;
 import org.apache.beam.sdk.transforms.splittabledofn.RestrictionTracker;
 import org.apache.beam.sdk.transforms.splittabledofn.SplitResult;
+import org.apache.beam.sdk.transforms.splittabledofn.WatermarkEstimators;
 import org.apache.beam.sdk.util.NameUtils;
 import org.apache.beam.sdk.util.SerializableUtils;
 import org.apache.beam.sdk.values.KV;
@@ -203,12 +205,7 @@
 
       if (ExperimentalOptions.hasExperiment(input.getPipeline().getOptions(), "beam_fn_api")
           && !ExperimentalOptions.hasExperiment(
-<<<<<<< HEAD
               input.getPipeline().getOptions(), "beam_fn_api_use_deprecated_read")) {
-=======
-              input.getPipeline().getOptions(), "beam_fn_api_use_deprecated_read")
-          && !source.requiresDeduping()) {
->>>>>>> 5e759855
         // We don't use Create here since Create is defined as a BoundedSource and using it would
         // cause an infinite expansion loop. We can reconsider this if Create is implemented
         // directly as a SplittableDoFn.
@@ -227,7 +224,6 @@
                         new UnboundedSourceAsSDFWrapperFn<>(
                             (Coder<CheckpointMark>) source.getCheckpointMarkCoder())))
                 .setCoder(ValueWithRecordIdCoder.of(source.getOutputCoder()));
-<<<<<<< HEAD
 
         if (source.requiresDeduping()) {
           outputWithIds.apply(
@@ -235,15 +231,6 @@
                       element -> element.getId())
                   .withRepresentativeType(TypeDescriptor.of(byte[].class)));
         }
-=======
-        // TODO(BEAM-2939): Add support for deduplication.
-        // if (source.requiresDeduping()) {
-        //   outputWithIds.apply(
-        //       Distinct.<ValueWithRecordId<T>, byte[]>withRepresentativeValueFn(
-        //               element -> element.getId())
-        //           .withRepresentativeType(TypeDescriptor.of(byte[].class)));
-        // }
->>>>>>> 5e759855
         return outputWithIds.apply(ParDo.of(new StripIdsDoFn<>()));
       }
 
@@ -533,6 +520,7 @@
         RestrictionTracker<
                 KV<UnboundedSource<OutputT, CheckpointT>, CheckpointT>, UnboundedSourceValue[]>
             tracker,
+        ManualWatermarkEstimator<Instant> watermarkEstimator,
         OutputReceiver<ValueWithRecordId<OutputT>> receiver,
         BundleFinalizer bundleFinalizer)
         throws IOException {
@@ -540,7 +528,7 @@
       while (tracker.tryClaim(out)) {
         receiver.outputWithTimestamp(
             new ValueWithRecordId<>(out[0].getValue(), out[0].getId()), out[0].getTimestamp());
-        context.updateWatermark(out[0].getWatermark());
+        watermarkEstimator.setWatermark(out[0].getWatermark());
       }
 
       // Add the checkpoint mark to be finalized if the checkpoint mark isn't trivial.
@@ -560,6 +548,17 @@
         return ProcessContinuation.stop();
       }
       return ProcessContinuation.resume();
+    }
+
+    @GetInitialWatermarkEstimatorState
+    public Instant getInitialWatermarkEstimatorState(@Timestamp Instant currentElementTimestamp) {
+      return currentElementTimestamp;
+    }
+
+    @NewWatermarkEstimator
+    public WatermarkEstimators.Manual newWatermarkEstimator(
+        @WatermarkEstimatorState Instant watermarkEstimatorState) {
+      return new WatermarkEstimators.Manual(watermarkEstimatorState);
     }
 
     @GetRestrictionCoder
