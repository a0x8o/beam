--- conflicted
+++ resolved
@@ -64,10 +64,7 @@
   </dependencyManagement>
 
   <modules>
-<<<<<<< HEAD
-=======
     <module>amqp</module>
->>>>>>> fc9b8cf0
     <module>cassandra</module>
     <module>common</module>
     <module>elasticsearch</module>
