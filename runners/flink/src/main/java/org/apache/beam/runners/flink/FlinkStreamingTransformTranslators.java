--- conflicted
+++ resolved
@@ -549,18 +549,9 @@
           new ParDoTranslationHelper.DoFnOperatorFactory<
               KeyedWorkItem<String, KV<InputT, RestrictionT>>, OutputT>() {
             @Override
-<<<<<<< HEAD
-            public DoFnOperator<
-                KeyedWorkItem<String, ElementAndRestriction<InputT, RestrictionT>>,
-                OutputT> createDoFnOperator(
-                    DoFn<
-                        KeyedWorkItem<String, ElementAndRestriction<InputT, RestrictionT>>,
-                        OutputT> doFn,
-=======
             public DoFnOperator<KeyedWorkItem<String, KV<InputT, RestrictionT>>, OutputT>
                 createDoFnOperator(
                     DoFn<KeyedWorkItem<String, KV<InputT, RestrictionT>>, OutputT> doFn,
->>>>>>> fc9b8cf0
                     String stepName,
                     List<PCollectionView<?>> sideInputs,
                     TupleTag<OutputT> mainOutputTag,
@@ -568,16 +559,8 @@
                     FlinkStreamingTranslationContext context,
                     WindowingStrategy<?, ?> windowingStrategy,
                     Map<TupleTag<?>, OutputTag<WindowedValue<?>>> tagsToOutputTags,
-<<<<<<< HEAD
-                    Coder<
-                        WindowedValue<
-                            KeyedWorkItem<
-                                String,
-                                ElementAndRestriction<InputT, RestrictionT>>>> inputCoder,
-=======
                     Coder<WindowedValue<KeyedWorkItem<String, KV<InputT, RestrictionT>>>>
                         inputCoder,
->>>>>>> fc9b8cf0
                     Coder keyCoder,
                     Map<Integer, PCollectionView<?>> transformedSideInputs) {
               return new SplittableDoFnOperator<>(
