<?xml version="1.0" encoding="UTF-8"?>
<!--
    Licensed to the Apache Software Foundation (ASF) under one or more
    contributor license agreements.  See the NOTICE file distributed with
    this work for additional information regarding copyright ownership.
    The ASF licenses this file to You under the Apache License, Version 2.0
    (the "License"); you may not use this file except in compliance with
    the License.  You may obtain a copy of the License at

       http://www.apache.org/licenses/LICENSE-2.0

    Unless required by applicable law or agreed to in writing, software
    distributed under the License is distributed on an "AS IS" BASIS,
    WITHOUT WARRANTIES OR CONDITIONS OF ANY KIND, either express or implied.
    See the License for the specific language governing permissions and
    limitations under the License.
-->
<project xmlns="http://maven.apache.org/POM/4.0.0" xmlns:xsi="http://www.w3.org/2001/XMLSchema-instance" xsi:schemaLocation="http://maven.apache.org/POM/4.0.0 http://maven.apache.org/xsd/maven-4.0.0.xsd">

  <modelVersion>4.0.0</modelVersion>

  <parent>
    <groupId>org.apache.beam</groupId>
    <artifactId>beam-runners-parent</artifactId>
    <version>2.1.0-SNAPSHOT</version>
    <relativePath>../pom.xml</relativePath>
  </parent>

  <artifactId>beam-runners-google-cloud-dataflow-java</artifactId>

  <name>Apache Beam :: Runners :: Google Cloud Dataflow</name>

  <packaging>jar</packaging>

  <properties>
<<<<<<< HEAD
    <dataflow.container_version>beam-master-20170530</dataflow.container_version>
=======
    <dataflow.container_version>beam-master-20170519</dataflow.container_version>
>>>>>>> 8182bd65
    <dataflow.fnapi_environment_major_version>1</dataflow.fnapi_environment_major_version>
    <dataflow.legacy_environment_major_version>6</dataflow.legacy_environment_major_version>
  </properties>

  <profiles>
    <!-- A profile that adds an integration test phase if and only if
     the validatesRunnerPipelineOptions maven property has been set.
     It should be set to a valid PipelineOptions JSON string. -->
    <profile>
      <id>validates-runner-tests</id>
      <activation>
        <property><name>validatesRunnerPipelineOptions</name></property>
      </activation>
      <build>
        <pluginManagement>
          <plugins>
            <plugin>
              <groupId>org.apache.maven.plugins</groupId>
              <artifactId>maven-surefire-plugin</artifactId>
              <executions>
                <execution>
                  <id>validates-runner-tests</id>
                  <phase>integration-test</phase>
                  <goals>
                    <goal>test</goal>
                  </goals>
                  <configuration>
                    <skip>false</skip>
                    <groups>org.apache.beam.sdk.testing.ValidatesRunner</groups>
                    <parallel>all</parallel>
                    <threadCount>4</threadCount>
                    <dependenciesToScan>
                      <dependency>org.apache.beam:beam-sdks-java-core</dependency>
                    </dependenciesToScan>
                    <systemPropertyVariables>
                      <beamTestPipelineOptions>${validatesRunnerPipelineOptions}</beamTestPipelineOptions>
                    </systemPropertyVariables>
                  </configuration>
                </execution>
              </executions>
            </plugin>
          </plugins>
        </pluginManagement>
      </build>
    </profile>

    <!-- A profile that runs the integration tests in the DataflowRunner. -->
    <profile>
      <id>dataflow-runner</id>
      <build>
        <pluginManagement>
          <plugins>
            <plugin>
              <groupId>org.apache.maven.plugins</groupId>
              <artifactId>maven-failsafe-plugin</artifactId>
              <executions>
                <execution>
                  <id>integration-test</id>
                  <goals>
                    <goal>integration-test</goal>
                    <goal>verify</goal>
                  </goals>
                  <configuration>
                    <useManifestOnlyJar>false</useManifestOnlyJar>
                    <failIfNoTests>true</failIfNoTests>
                    <parallel>all</parallel>
                    <threadCount>4</threadCount>
                    <dependenciesToScan>
                      <dependency>org.apache.beam:beam-sdks-java-io-google-cloud-platform</dependency>
                    </dependenciesToScan>
                    <systemPropertyVariables>
                      <beamTestPipelineOptions>${integrationTestPipelineOptions}</beamTestPipelineOptions>
                    </systemPropertyVariables>
                  </configuration>
                </execution>
              </executions>
            </plugin>
          </plugins>
        </pluginManagement>

        <plugins>
          <plugin>
            <groupId>org.apache.maven.plugins</groupId>
            <artifactId>maven-failsafe-plugin</artifactId>
          </plugin>
        </plugins>
      </build>
    </profile>
  </profiles>

  <build>
    <resources>
      <resource>
        <directory>src/main/resources</directory>
        <filtering>true</filtering>
      </resource>
    </resources>

    <pluginManagement>
      <plugins>
        <!-- BEAM-925 -->
        <plugin>
          <groupId>org.codehaus.mojo</groupId>
          <artifactId>findbugs-maven-plugin</artifactId>
          <configuration>
            <skip>true</skip>
          </configuration>
        </plugin>

        <plugin>
          <groupId>org.apache.maven.plugins</groupId>
          <artifactId>maven-shade-plugin</artifactId>
          <executions>
            <execution>
              <id>bundle-and-repackage</id>
              <phase>package</phase>
              <goals>
                <goal>shade</goal>
              </goals>
              <configuration>
                <shadeTestJar>true</shadeTestJar>
                <artifactSet>
                  <includes>
                    <include>com.google.guava:guava</include>
                    <include>org.apache.beam:beam-runners-core-construction-java</include>
                  </includes>
                </artifactSet>
                <filters>
                  <filter>
                    <artifact>*:*</artifact>
                    <excludes>
                      <exclude>META-INF/*.SF</exclude>
                      <exclude>META-INF/*.DSA</exclude>
                      <exclude>META-INF/*.RSA</exclude>
                    </excludes>
                  </filter>
                </filters>
                <relocations>
                  <!-- TODO: Once ready, change the following pattern to 'com'
                       only, exclude 'org.apache.beam.**', and remove
                       the second relocation. -->
                  <relocation>
                    <pattern>com.google.common</pattern>
                    <excludes>
                      <!-- com.google.common is too generic, need to exclude guava-testlib -->
                      <exclude>com.google.common.**.testing.*</exclude>
                    </excludes>
                    <shadedPattern>org.apache.beam.runners.dataflow.repackaged.com.google.common</shadedPattern>
                  </relocation>
                  <relocation>
                    <pattern>com.google.thirdparty</pattern>
                    <shadedPattern>org.apache.beam.runners.dataflow.repackaged.com.google.thirdparty</shadedPattern>
                  </relocation>
                  <relocation>
                    <pattern>org.apache.beam.runners.core</pattern>
                    <shadedPattern>org.apache.beam.runners.dataflow.repackaged.org.apache.beam.runners.core</shadedPattern>
                  </relocation>
                </relocations>
                <transformers>
                  <transformer implementation="org.apache.maven.plugins.shade.resource.ServicesResourceTransformer" />
                </transformers>
              </configuration>
            </execution>
          </executions>
        </plugin>
      </plugins>
    </pluginManagement>

    <plugins>
      <plugin>
        <groupId>org.apache.maven.plugins</groupId>
        <artifactId>maven-surefire-plugin</artifactId>
        <configuration>
          <systemPropertyVariables>
            <beamTestPipelineOptions />
            <beamUseDummyRunner>true</beamUseDummyRunner>
          </systemPropertyVariables>
        </configuration>
        <executions>
          <execution>
            <id>validates-runner-tests</id>
            <configuration>
              <excludedGroups>
                org.apache.beam.sdk.testing.LargeKeys$Above10MB,
                org.apache.beam.sdk.testing.UsesDistributionMetrics,
                org.apache.beam.sdk.testing.UsesGaugeMetrics,
                org.apache.beam.sdk.testing.UsesSetState,
                org.apache.beam.sdk.testing.UsesMapState,
                org.apache.beam.sdk.testing.UsesSplittableParDo,
                org.apache.beam.sdk.testing.UsesUnboundedPCollections,
                org.apache.beam.sdk.testing.UsesTestStream,
              </excludedGroups>
            </configuration>
          </execution>
        </executions>
      </plugin>

      <!-- Coverage analysis for unit tests. -->
      <plugin>
        <groupId>org.jacoco</groupId>
        <artifactId>jacoco-maven-plugin</artifactId>
      </plugin>
    </plugins>
  </build>

  <dependencies>
    <dependency>
      <groupId>org.apache.beam</groupId>
      <artifactId>beam-sdks-java-core</artifactId>
    </dependency>

    <dependency>
      <groupId>org.apache.beam</groupId>
      <artifactId>beam-sdks-java-extensions-google-cloud-platform-core</artifactId>
    </dependency>

    <dependency>
      <groupId>org.apache.beam</groupId>
      <artifactId>beam-sdks-common-runner-api</artifactId>
    </dependency>

    <dependency>
      <groupId>org.apache.beam</groupId>
      <artifactId>beam-sdks-java-io-google-cloud-platform</artifactId>
    </dependency>

    <dependency>
      <groupId>org.apache.beam</groupId>
      <artifactId>beam-sdks-java-io-google-cloud-platform</artifactId>
      <classifier>tests</classifier>
      <scope>test</scope>
    </dependency>

    <dependency>
      <groupId>org.apache.beam</groupId>
      <artifactId>beam-runners-core-construction-java</artifactId>
    </dependency>

    <dependency>
      <groupId>com.google.api-client</groupId>
      <artifactId>google-api-client</artifactId>
    </dependency>

    <dependency>
      <groupId>com.google.http-client</groupId>
      <artifactId>google-http-client</artifactId>
    </dependency>

    <dependency>
      <groupId>com.google.http-client</groupId>
      <artifactId>google-http-client-jackson2</artifactId>
    </dependency>

    <dependency>
      <groupId>com.google.apis</groupId>
      <artifactId>google-api-services-dataflow</artifactId>
    </dependency>

    <dependency>
      <groupId>com.google.apis</groupId>
      <artifactId>google-api-services-clouddebugger</artifactId>
    </dependency>

    <dependency>
      <groupId>com.google.apis</groupId>
      <artifactId>google-api-services-storage</artifactId>
    </dependency>

    <dependency>
      <groupId>com.google.auth</groupId>
      <artifactId>google-auth-library-credentials</artifactId>
    </dependency>

    <dependency>
      <groupId>com.google.auth</groupId>
      <artifactId>google-auth-library-oauth2-http</artifactId>
    </dependency>

    <dependency>
      <groupId>com.google.cloud.bigdataoss</groupId>
      <artifactId>util</artifactId>
    </dependency>

    <dependency>
      <groupId>com.google.guava</groupId>
      <artifactId>guava</artifactId>
    </dependency>

    <dependency>
      <groupId>org.apache.avro</groupId>
      <artifactId>avro</artifactId>
    </dependency>

    <dependency>
      <!-- Note: when relocating guava, ensure guava-testlib is not also relocated by
           excluding com.google.common.**.testing.* -->
      <groupId>com.google.guava</groupId>
      <artifactId>guava-testlib</artifactId>
      <scope>test</scope>
    </dependency>

    <dependency>
      <groupId>joda-time</groupId>
      <artifactId>joda-time</artifactId>
    </dependency>

    <dependency>
      <groupId>com.google.code.findbugs</groupId>
      <artifactId>jsr305</artifactId>
    </dependency>

    <dependency>
      <groupId>com.fasterxml.jackson.core</groupId>
      <artifactId>jackson-core</artifactId>
    </dependency>

    <dependency>
      <groupId>com.fasterxml.jackson.core</groupId>
      <artifactId>jackson-annotations</artifactId>
    </dependency>

    <dependency>
      <groupId>com.fasterxml.jackson.core</groupId>
      <artifactId>jackson-databind</artifactId>
    </dependency>

    <dependency>
      <groupId>org.slf4j</groupId>
      <artifactId>slf4j-api</artifactId>
    </dependency>

    <!-- build dependencies -->
    <dependency>
      <groupId>com.google.auto.service</groupId>
      <artifactId>auto-service</artifactId>
      <optional>true</optional>
    </dependency>

    <dependency>
      <groupId>com.google.auto.value</groupId>
      <artifactId>auto-value</artifactId>
      <scope>provided</scope>
    </dependency>

    <!-- test dependencies -->
    <dependency>
      <groupId>org.hamcrest</groupId>
      <artifactId>hamcrest-all</artifactId>
      <scope>provided</scope>
    </dependency>

    <dependency>
      <groupId>junit</groupId>
      <artifactId>junit</artifactId>
      <scope>provided</scope>
    </dependency>

    <dependency>
      <groupId>org.slf4j</groupId>
      <artifactId>slf4j-jdk14</artifactId>
      <scope>test</scope>
    </dependency>

    <dependency>
      <groupId>org.mockito</groupId>
      <artifactId>mockito-all</artifactId>
      <scope>test</scope>
    </dependency>

    <dependency>
      <groupId>org.apache.beam</groupId>
      <artifactId>beam-sdks-java-core</artifactId>
      <classifier>tests</classifier>
      <scope>test</scope>
    </dependency>

    <dependency>
      <groupId>org.apache.beam</groupId>
      <artifactId>beam-sdks-java-extensions-google-cloud-platform-core</artifactId>
      <classifier>tests</classifier>
      <scope>test</scope>
    </dependency>

    <dependency>
      <groupId>com.google.cloud.dataflow</groupId>
      <artifactId>google-cloud-dataflow-java-proto-library-all</artifactId>
      <scope>test</scope>
    </dependency>

    <dependency>
      <groupId>com.google.cloud.datastore</groupId>
      <artifactId>datastore-v1-protos</artifactId>
      <scope>test</scope>
    </dependency>

    <!-- transitive test dependencies from beam-sdk-java-core -->
    <dependency>
      <groupId>com.fasterxml.jackson.dataformat</groupId>
      <artifactId>jackson-dataformat-yaml</artifactId>
      <scope>test</scope>
    </dependency>

    <dependency>
      <groupId>org.apache.beam</groupId>
      <artifactId>beam-sdks-common-fn-api</artifactId>
      <type>test-jar</type>
      <scope>test</scope>
    </dependency>
  </dependencies>
</project><|MERGE_RESOLUTION|>--- conflicted
+++ resolved
@@ -33,11 +33,7 @@
   <packaging>jar</packaging>
 
   <properties>
-<<<<<<< HEAD
-    <dataflow.container_version>beam-master-20170530</dataflow.container_version>
-=======
-    <dataflow.container_version>beam-master-20170519</dataflow.container_version>
->>>>>>> 8182bd65
+    <dataflow.container_version>beam-master-20170619</dataflow.container_version>
     <dataflow.fnapi_environment_major_version>1</dataflow.fnapi_environment_major_version>
     <dataflow.legacy_environment_major_version>6</dataflow.legacy_environment_major_version>
   </properties>
@@ -220,13 +216,17 @@
           <execution>
             <id>validates-runner-tests</id>
             <configuration>
+              <!--
+                UsesSplittableParDoWithWindowedSideInputs because of
+                https://issues.apache.org/jira/browse/BEAM-2476
+              -->
               <excludedGroups>
                 org.apache.beam.sdk.testing.LargeKeys$Above10MB,
                 org.apache.beam.sdk.testing.UsesDistributionMetrics,
                 org.apache.beam.sdk.testing.UsesGaugeMetrics,
                 org.apache.beam.sdk.testing.UsesSetState,
                 org.apache.beam.sdk.testing.UsesMapState,
-                org.apache.beam.sdk.testing.UsesSplittableParDo,
+                org.apache.beam.sdk.testing.UsesSplittableParDoWithWindowedSideInputs,
                 org.apache.beam.sdk.testing.UsesUnboundedPCollections,
                 org.apache.beam.sdk.testing.UsesTestStream,
               </excludedGroups>
