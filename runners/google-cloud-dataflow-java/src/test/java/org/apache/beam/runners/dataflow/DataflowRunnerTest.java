--- conflicted
+++ resolved
@@ -1228,8 +1228,6 @@
     testStreamingWriteOverride(options, StreamingShardedWriteFactory.DEFAULT_NUM_SHARDS);
   }
 
-<<<<<<< HEAD
-=======
   private void verifyMergingStatefulParDoRejected(PipelineOptions options) throws Exception {
     Pipeline p = Pipeline.create(options);
 
@@ -1262,7 +1260,6 @@
     verifyMergingStatefulParDoRejected(options);
   }
 
->>>>>>> fc9b8cf0
   private void testStreamingWriteOverride(PipelineOptions options, int expectedNumShards) {
     TestPipeline p = TestPipeline.fromOptions(options);
 
