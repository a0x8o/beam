/*
 * Licensed to the Apache Software Foundation (ASF) under one
 * or more contributor license agreements.  See the NOTICE file
 * distributed with this work for additional information
 * regarding copyright ownership.  The ASF licenses this file
 * to you under the Apache License, Version 2.0 (the
 * "License"); you may not use this file except in compliance
 * with the License.  You may obtain a copy of the License at
 *
 *     http://www.apache.org/licenses/LICENSE-2.0
 *
 * Unless required by applicable law or agreed to in writing, software
 * distributed under the License is distributed on an "AS IS" BASIS,
 * WITHOUT WARRANTIES OR CONDITIONS OF ANY KIND, either express or implied.
 * See the License for the specific language governing permissions and
 * limitations under the License.
 */
package org.apache.beam.runners.core;

import static org.junit.Assert.assertThat;

<<<<<<< HEAD
import org.apache.beam.sdk.state.State;
=======
import org.apache.beam.sdk.coders.StringUtf8Coder;
import org.apache.beam.sdk.coders.VarIntCoder;
import org.apache.beam.sdk.state.BagState;
import org.apache.beam.sdk.state.CombiningState;
import org.apache.beam.sdk.state.MapState;
import org.apache.beam.sdk.state.SetState;
import org.apache.beam.sdk.state.State;
import org.apache.beam.sdk.state.ValueState;
import org.apache.beam.sdk.state.WatermarkHoldState;
import org.apache.beam.sdk.transforms.Sum;
import org.apache.beam.sdk.transforms.windowing.TimestampCombiner;
>>>>>>> 96767123
import org.hamcrest.Matchers;
import org.junit.Test;
import org.junit.runner.RunWith;
import org.junit.runners.JUnit4;
import org.junit.runners.Suite;

/**
 * Tests for {@link InMemoryStateInternals}. This is based on {@link StateInternalsTest}.
 */
@RunWith(Suite.class)
@Suite.SuiteClasses({
    InMemoryStateInternalsTest.StandardStateInternalsTests.class,
    InMemoryStateInternalsTest.OtherTests.class
})
public class InMemoryStateInternalsTest {

  /**
   * A standard StateInternals test.
   */
  @RunWith(JUnit4.class)
  public static class StandardStateInternalsTests extends StateInternalsTest {
    @Override
    protected StateInternals createStateInternals() {
      return new InMemoryStateInternals<>("dummyKey");
<<<<<<< HEAD
    }
  }

  /**
   * A specific test of InMemoryStateInternals.
   */
  @RunWith(JUnit4.class)
  public static class OtherTests {

    StateInternals underTest = new InMemoryStateInternals<>("dummyKey");

    @Test
    public void testSameInstance() {
      assertSameInstance(StateInternalsTest.STRING_VALUE_ADDR);
      assertSameInstance(StateInternalsTest.SUM_INTEGER_ADDR);
      assertSameInstance(StateInternalsTest.STRING_BAG_ADDR);
      assertSameInstance(StateInternalsTest.STRING_SET_ADDR);
      assertSameInstance(StateInternalsTest.STRING_MAP_ADDR);
      assertSameInstance(StateInternalsTest.WATERMARK_EARLIEST_ADDR);
=======
>>>>>>> 96767123
    }
  }

<<<<<<< HEAD
    private <T extends State> void assertSameInstance(StateTag<T> address) {
      assertThat(underTest.state(StateInternalsTest.NAMESPACE_1, address),
          Matchers.sameInstance(underTest.state(StateInternalsTest.NAMESPACE_1, address)));
    }
=======
  /**
   * A specific test of InMemoryStateInternals.
   */
  @RunWith(JUnit4.class)
  public static class OtherTests {

    private static final StateNamespace NAMESPACE = new StateNamespaceForTest("ns");

    private static final StateTag<ValueState<String>> STRING_VALUE_ADDR =
        StateTags.value("stringValue", StringUtf8Coder.of());
    private static final StateTag<CombiningState<Integer, int[], Integer>>
        SUM_INTEGER_ADDR = StateTags.combiningValueFromInputInternal(
        "sumInteger", VarIntCoder.of(), Sum.ofIntegers());
    private static final StateTag<BagState<String>> STRING_BAG_ADDR =
        StateTags.bag("stringBag", StringUtf8Coder.of());
    private static final StateTag<SetState<String>> STRING_SET_ADDR =
        StateTags.set("stringSet", StringUtf8Coder.of());
    private static final StateTag<MapState<String, Integer>> STRING_MAP_ADDR =
        StateTags.map("stringMap", StringUtf8Coder.of(), VarIntCoder.of());
    private static final StateTag<WatermarkHoldState> WATERMARK_EARLIEST_ADDR =
        StateTags.watermarkStateInternal("watermark", TimestampCombiner.EARLIEST);
    private static final StateTag<WatermarkHoldState> WATERMARK_LATEST_ADDR =
        StateTags.watermarkStateInternal("watermark", TimestampCombiner.LATEST);
    private static final StateTag<WatermarkHoldState> WATERMARK_EOW_ADDR =
        StateTags.watermarkStateInternal("watermark", TimestampCombiner.END_OF_WINDOW);

    StateInternals underTest = new InMemoryStateInternals<>("dummyKey");

    @Test
    public void testSameInstance() {
      assertSameInstance(STRING_VALUE_ADDR);
      assertSameInstance(SUM_INTEGER_ADDR);
      assertSameInstance(STRING_BAG_ADDR);
      assertSameInstance(STRING_SET_ADDR);
      assertSameInstance(STRING_MAP_ADDR);
      assertSameInstance(WATERMARK_EARLIEST_ADDR);
    }

    private <T extends State> void assertSameInstance(StateTag<T> address) {
      assertThat(underTest.state(NAMESPACE, address),
          Matchers.sameInstance(underTest.state(NAMESPACE, address)));
    }
>>>>>>> 96767123
  }

}<|MERGE_RESOLUTION|>--- conflicted
+++ resolved
@@ -19,9 +19,6 @@
 
 import static org.junit.Assert.assertThat;
 
-<<<<<<< HEAD
-import org.apache.beam.sdk.state.State;
-=======
 import org.apache.beam.sdk.coders.StringUtf8Coder;
 import org.apache.beam.sdk.coders.VarIntCoder;
 import org.apache.beam.sdk.state.BagState;
@@ -33,7 +30,6 @@
 import org.apache.beam.sdk.state.WatermarkHoldState;
 import org.apache.beam.sdk.transforms.Sum;
 import org.apache.beam.sdk.transforms.windowing.TimestampCombiner;
->>>>>>> 96767123
 import org.hamcrest.Matchers;
 import org.junit.Test;
 import org.junit.runner.RunWith;
@@ -58,37 +54,9 @@
     @Override
     protected StateInternals createStateInternals() {
       return new InMemoryStateInternals<>("dummyKey");
-<<<<<<< HEAD
     }
   }
 
-  /**
-   * A specific test of InMemoryStateInternals.
-   */
-  @RunWith(JUnit4.class)
-  public static class OtherTests {
-
-    StateInternals underTest = new InMemoryStateInternals<>("dummyKey");
-
-    @Test
-    public void testSameInstance() {
-      assertSameInstance(StateInternalsTest.STRING_VALUE_ADDR);
-      assertSameInstance(StateInternalsTest.SUM_INTEGER_ADDR);
-      assertSameInstance(StateInternalsTest.STRING_BAG_ADDR);
-      assertSameInstance(StateInternalsTest.STRING_SET_ADDR);
-      assertSameInstance(StateInternalsTest.STRING_MAP_ADDR);
-      assertSameInstance(StateInternalsTest.WATERMARK_EARLIEST_ADDR);
-=======
->>>>>>> 96767123
-    }
-  }
-
-<<<<<<< HEAD
-    private <T extends State> void assertSameInstance(StateTag<T> address) {
-      assertThat(underTest.state(StateInternalsTest.NAMESPACE_1, address),
-          Matchers.sameInstance(underTest.state(StateInternalsTest.NAMESPACE_1, address)));
-    }
-=======
   /**
    * A specific test of InMemoryStateInternals.
    */
@@ -131,7 +99,6 @@
       assertThat(underTest.state(NAMESPACE, address),
           Matchers.sameInstance(underTest.state(NAMESPACE, address)));
     }
->>>>>>> 96767123
   }
 
 }